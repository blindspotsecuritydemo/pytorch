--- conflicted
+++ resolved
@@ -80,13 +80,8 @@
 }
 
 std::vector<std::vector<int64_t>> getInputSizes (
-<<<<<<< HEAD
-    const c10::Dict<c10::IValue, c10::IValue>& method_compile_spec) {
-  auto input_shapes = method_compile_spec.at(FLAGS_method_name).toGenericDict().at("sizes").toList();
-=======
     const c10::Dict<c10::IValue, c10::IValue>& compile_spec) {
   auto input_shapes = compile_spec.at(FLAGS_method_name).toGenericDict().at("sizes").toList();
->>>>>>> 0b2f68ea
   std::vector<std::vector<int64_t>> inputSizes;
   for (const auto& input_shape : input_shapes) {
     auto sizes = ((c10::IValue) input_shape).toIntVector();
@@ -123,21 +118,6 @@
     const torch::jit::Module& mod,
     const c10::Dict<c10::IValue, c10::IValue>& compile_spec,
     const torch::jit::BackendDebugHandleGenerator& generate_debug_handles) {
-<<<<<<< HEAD
-
-  std::string output_llvm_file_name = FLAGS_output_llvm;
-  if (output_llvm_file_name.empty()) {
-    output_llvm_file_name =
-        FLAGS_model.substr(0, FLAGS_model.find('.')) + ".compiled.ll";
-  }
-
-  auto method = mod.get_method(FLAGS_method_name);
-  auto graph = method.function().graph()->copy();
-  auto sizes = getInputSizes(method_compile_spec);
-
-  std::string llvm_asm_code;
-  auto compiled = torch::jit::mobile::nnc::aotCompile(FLAGS_method_name, graph, sizes);
-=======
 
   auto method = mod.get_method(FLAGS_method_name);
   auto graph = toGraphFunction(method.function()).graph()->copy();
@@ -146,7 +126,6 @@
 
   auto compiled = torch::jit::mobile::nnc::aotCompile(
       FLAGS_method_name, graph, sizes, kernel_func_name);
->>>>>>> 0b2f68ea
   writeOutputLlvmAssembly(compiled.second);
 
   auto func = std::move(compiled.first);
@@ -168,13 +147,8 @@
       " --model=<model file>"
       " --model_name=<model name>"
       " --model_version=<model version>"
-<<<<<<< HEAD
-      " --input_dims='1,3,224,224'"
-      " [--method_name=<mehhod name>]"
-=======
       " --input_dims=<input dimensions like '1,3,224,224;2,2'>"
       " [--method_name=<method name>]"
->>>>>>> 0b2f68ea
       " [--output_llvm=<llvm assembly output file path>]"
       " [--output_model=<output model file path>]");
 
@@ -199,8 +173,6 @@
   m.eval();
   auto frozen_m = torch::jit::freeze_module(m.clone());
   auto graph = frozen_m.get_method(FLAGS_method_name).graph();
-<<<<<<< HEAD
-=======
   auto input_shapes = parseInputShapes();
   std::vector<c10::optional<at::Tensor>> example_inputs;
   example_inputs.reserve(input_shapes.size());
@@ -213,7 +185,6 @@
   graph = torch::jit::tensorexpr::removeUnusedSelfArgument(graph);
 
   torch::jit::tensorexpr::annotateInputShapes(graph, example_inputs);
->>>>>>> 0b2f68ea
   torch::jit::OptimizeFrozenGraph(graph, true);
   torch::jit::PropagateShapesOnGraph(graph);
   torch::jit::PeepholeOptimize(graph, false);
