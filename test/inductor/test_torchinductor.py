# Owner(s): ["module: inductor"]
import contextlib
import dataclasses
import functools
import importlib
import itertools
import os
import random
import sys
import typing
import unittest
import weakref
from typing import Any, Callable
from unittest.mock import patch

import numpy as np

import sympy

import torch

import torch._dynamo
from torch._dynamo.debug_utils import same_two_models
from torch._dynamo.testing import rand_strided, same
from torch._inductor.codegen.cpp import CppVecKernelChecker
from torch._inductor.graph import GraphLowering
from torch._inductor.ir import InterpreterShim
from torch._inductor.utils import run_and_get_triton_code
from torch._inductor.virtualized import V
from torch.fx.experimental.proxy_tensor import make_fx
from torch.fx.passes.shape_prop import ShapeProp
from torch.nn import functional as F
from torch.testing import make_tensor
from torch.testing._internal.common_dtype import all_types
from torch.testing._internal.common_utils import (
    IS_CI,
    IS_MACOS,
    IS_WINDOWS,
    IS_X86,
    TEST_WITH_ASAN,
    TEST_WITH_ROCM,
    TEST_WITH_SLOW,
    TestCase as TorchTestCase,
)
from torch.utils._python_dispatch import TorchDispatchMode
from torch.utils._pytree import tree_flatten, tree_unflatten

if IS_WINDOWS and IS_CI:
    sys.stderr.write(
        "Windows CI does not have necessary dependencies for test_torchinductor yet\n"
    )
    if __name__ == "__main__":
        sys.exit(0)
    raise unittest.SkipTest("requires sympy/functorch/filelock")

importlib.import_module("functorch")
importlib.import_module("filelock")

from functorch.compile import config as functorch_config
from torch._decomp import get_decompositions
from torch._inductor import codecache, config, metrics, test_operators
from torch._inductor.codegen.cpp import cexpr, CppOverrides, CppVecOverrides
from torch._inductor.codegen.triton import texpr
from torch._inductor.codegen.wrapper import pexpr

from torch._inductor.compile_fx import (
    compile_fx,
    compile_fx_inner,
    complex_memory_overlap,
)
from torch._inductor.ir import ModularIndexing
from torch._inductor.overrides import (
    linear_permute_fusion,
    linear_transpose,
    permute_linear_fusion,
    permute_matmul_fusion,
    sink_cat_after_pointwise,
    transpose_linear,
    transpose_matmul,
)
from torch._inductor.sizevars import SizeVarAllocator
from torch._inductor.utils import has_torchvision_roi_align, timed
from torch.fx.experimental.symbolic_shapes import FloorDiv

from torch.testing._internal.inductor_utils import HAS_CPU, HAS_CUDA

HAS_MULTIGPU = HAS_CUDA and torch.cuda.device_count() >= 2
HAS_AVX2 = "fbgemm" in torch.backends.quantized.supported_engines
aten = torch.ops.aten
requires_cuda = functools.partial(unittest.skipIf, not HAS_CUDA, "requires cuda")
requires_multigpu = functools.partial(
    unittest.skipIf, not HAS_MULTIGPU, "requires multiple cuda devices"
)
slow = functools.partial(unittest.skipIf, not TEST_WITH_SLOW, "too slow")
skip_if_x86_mac = functools.partial(
    unittest.skipIf, IS_MACOS and IS_X86, "Does not work on x86 Mac"
)

# For OneDNN bf16 path, OneDNN requires the cpu has intel avx512 with avx512bw,
# avx512vl, and avx512dq at least. So we will skip the test case if one processor
# is not meet the requirement.
@functools.lru_cache(maxsize=None)
def has_bf16_support():
    import sys

    if sys.platform != "linux":
        return False
    with open("/proc/cpuinfo", encoding="ascii") as f:
        lines = f.read()
    return all(word in lines for word in ["avx512bw", "avx512vl", "avx512dq"])


unary_list = [
    torch.nn.ReLU(),
    torch.nn.Sigmoid(),
    torch.nn.Tanh(),
    torch.nn.Hardswish(),
    torch.nn.LeakyReLU(0.1, inplace=False),
    torch.nn.Hardtanh(min_val=-0.5, max_val=4, inplace=False),
    torch.nn.GELU(approximate="none"),
    torch.nn.GELU(approximate="tanh"),
    torch.nn.ReLU6(),
    torch.nn.SiLU(),
    torch.nn.Hardsigmoid(),
    lambda x: F.relu(x),
    lambda x: F.sigmoid(x),
    lambda x: F.tanh(x),
    lambda x: F.hardswish(x),
    lambda x: F.leaky_relu(x, 0.1),
    lambda x: F.hardtanh(x, min_val=-0.5, max_val=4),
    lambda x: F.gelu(x, approximate="none"),
    lambda x: F.gelu(x, approximate="tanh"),
    lambda x: F.relu6(x),
    lambda x: F.silu(x),
    lambda x: F.hardsigmoid(x),
    lambda x: torch.relu(x),
    lambda x: torch.sigmoid(x),
    lambda x: torch.tanh(x),
    lambda x: x.relu(),
    lambda x: x.sigmoid(),
    lambda x: x.tanh(),
]


binary_list = [
    lambda x, y: torch.add(x, y),  # call_function
    lambda x, y: torch.add(y, x),  # call_function
    lambda x, y: x.add(y),  # call_method
    lambda x, y: x.add_(y),  # call_method
    lambda x, y: torch.sub(x, y),  # call_function
    lambda x, y: x.sub(y),  # call_method
    lambda x, y: x.sub_(y),  # call_method
]


def requires_decomp(fn):
    """Decorator to disable test if a decomp is missing"""

    def wrap_test(test):
        @functools.wraps(test)
        def maybe_test(*args, **kwargs):
            if len(get_decompositions([fn])) == 0:
                raise unittest.SkipTest(f"requires decomp for {fn.__name__}")
            return test(*args, **kwargs)

        return maybe_test

    return wrap_test


PassFunc = Callable[[torch.fx.GraphModule, Any], torch.fx.GraphModule]


def chain_passes(*passes: PassFunc) -> PassFunc:
    def parent_pass(module: torch.fx.GraphModule, input: Any) -> torch.fx.GraphModule:
        for pass_ in passes:
            if isinstance(module, torch.fx.GraphModule):
                ShapeProp(module).propagate(*input)
            module = pass_(module)
        return module

    return parent_pass


def count_call(module: torch.fx.GraphModule, op: str, target_op: Any) -> int:
    return sum(
        [1 if (n.op == op and n.target == target_op) else 0 for n in module.graph.nodes]
    )


def count_call_function(module: torch.fx.GraphModule, target_op: Any) -> int:
    return count_call(module, "call_function", target_op)


def count_call_method(module: torch.fx.GraphModule, target_op: Any) -> int:
    return count_call(module, "call_method", target_op)


class TestCase(TorchTestCase):
    @classmethod
    def setUpClass(cls):
        super().setUpClass()
        cls._stack = contextlib.ExitStack()
        cls._stack.enter_context(
            config.patch(
                {
                    "debug": True,
                    "cpp.min_chunk_size": 1,
                    "triton.autotune_pointwise": False,  # too slow
                    "implicit_fallbacks": False,
                }
            )
        )

    @classmethod
    def tearDownClass(cls):
        cls._stack.close()
        super().tearDownClass()

    def setUp(self):
        torch._dynamo.reset()
        super().setUp()

    def tearDown(self):
        super().tearDown()
        torch._dynamo.reset()


class ToTuple(torch.nn.Module):
    def forward(self, x):
        return (x,)


@dataclasses.dataclass
class InputGen:
    n: int
    device: str

    def dense(self):
        return torch.randn((self.n, self.n), device=self.device)

    def transposed(self):
        return self.dense().transpose(0, 1)

    def strided(self):
        return torch.randn((self.n * 2, self.n * 3), device=self.device)[
            self.n :, self.n :: 2
        ]

    def broadcast1(self):
        return torch.randn((self.n,), device=self.device)

    def broadcast2(self):
        return torch.randn((1, self.n, 1), device=self.device)

    def broadcast3(self):
        return torch.randn((1,), device=self.device)

    def double(self):
        return torch.randn((self.n, self.n), device=self.device, dtype=torch.double)

    def int(self):
        return torch.arange(self.n, device=self.device, dtype=torch.int32)


def compute_grads(args, kwrags, results, grads):
    def gather_leaf_tensors(args, kwargs):
        args, _ = tree_flatten(args)
        kwargs, _ = tree_flatten(kwargs)
        args = args + kwargs
        leaf_tensors = [
            arg for arg in args if isinstance(arg, torch.Tensor) and arg.requires_grad
        ]
        return leaf_tensors

    flat_results, _ = tree_flatten(results)
    flat_diff_results = [r for r in flat_results if r.requires_grad]
    assert len(flat_diff_results) > 0

    leaf_tensors = gather_leaf_tensors(args, kwrags)
    assert len(leaf_tensors) > 0
    return torch.autograd.grad(
        flat_diff_results,
        leaf_tensors,
        grads,
        allow_unused=True,
        retain_graph=True,
    )


def clone_preserve_strides(x):
    if not isinstance(x, torch.Tensor):
        return x
    buffer = torch.as_strided(
        x, (x.untyped_storage().size() // x.element_size(),), (1,), 0
    ).clone()
    out = torch.as_strided(buffer, x.size(), x.stride(), x.storage_offset())
    return out


@patch.object(config, "debug", True)
def run_and_get_cpp_code(fn, args):
    torch._dynamo.reset()
    import io
    from contextlib import redirect_stdout

    f = io.StringIO()
    with redirect_stdout(f):
        fn(*args)
    s = f.getvalue()
    return s


def check_model(
    self: TestCase,
    model,
    example_inputs,
    kwargs=None,
    *,
    atol=None,
    rtol=None,
    check_lowp=True,
    exact_dtype=True,
    nopython=True,
    copy_to_cuda=True,
    reference_in_float=True,
    assert_equal=True,
    check_gradient=False,
):
    kwargs = kwargs or {}
    torch._dynamo.reset()

    ref_inputs = [clone_preserve_strides(x) for x in example_inputs]
    ref_kwargs = kwargs
    has_lowp_args = False
    original_lowp_dtype = torch.half

    if reference_in_float:
        # check_lowp is ignored here, it's kept just to be able to call `common` with extra arg
        def upcast_fn(x):
            nonlocal has_lowp_args
            if isinstance(x, torch.Tensor) and (
                x.dtype == torch.float16 or x.dtype == torch.bfloat16
            ):
                has_lowp_args = True
                return x.float()
            else:
                return x

        def get_original_lowp_dtype(example_inputs):
            dtypes = [x.dtype for x in example_inputs if isinstance(x, torch.Tensor)]
            dtype_set = set(dtypes)
            return dtype_set.pop() if len(dtype_set) == 1 else torch.half

        ref_inputs = list(map(upcast_fn, example_inputs))
        ref_kwargs = {k: upcast_fn(v) for k, v in kwargs.items()}
        if has_lowp_args:
            original_lowp_dtype = get_original_lowp_dtype(example_inputs)
            if hasattr(model, "to"):
                model = model.to(torch.float)

    torch.manual_seed(0)

    correct = model(*ref_inputs, **ref_kwargs)
    # downcast the model back if needed
    if reference_in_float and has_lowp_args:
        if hasattr(model, "to"):
            model = model.to(original_lowp_dtype)

    torch._inductor.metrics.reset()

    called = False

    def compile_fx_wrapper(model_, example_inputs_):
        nonlocal called
        called = True
        return compile_fx(model_, example_inputs_)

    def run(*ex, **kwargs):
        return model(*ex, **kwargs)

    run = torch._dynamo.optimize(compile_fx_wrapper, nopython=nopython)(run)

    torch.manual_seed(0)
    actual = run(*example_inputs, **kwargs)
    # if not called:
    #     exp = torch._dynamo.explain(run, *example_inputs)
    #     print("Explain:", exp[0])
    #     for graph in exp[2]:
    #         print("Graph", graph)
    assert called, "Ran graph without calling compile_fx"
    assert type(actual) == type(correct)

    correct_flat, correct_spec = tree_flatten(correct)
    actual_flat, _ = tree_flatten(actual)
    if reference_in_float:
        correct_flat = tuple(
            y.to(x.dtype)
            if isinstance(y, torch.Tensor) and y.dtype.is_floating_point
            else y
            for x, y in zip(actual_flat, correct_flat)
        )
        correct = tree_unflatten(correct_flat, correct_spec)

    if assert_equal:
        self.assertEqual(
            actual,
            correct,
            atol=atol,
            rtol=rtol,
            equal_nan=True,
            exact_dtype=exact_dtype,
        )
        # In case of input mutations, check that inputs are the same
        self.assertEqual(
            ref_inputs,
            example_inputs,
            atol=atol,
            rtol=rtol,
            equal_nan=True,
            # our testing sometimes uses higher precision inputs for the reference
            exact_dtype=False,
        )
    else:
        for correct_val, actual_val in zip(correct_flat, actual_flat):
            if isinstance(correct_val, torch.Tensor):
                assert correct_val.device == actual_val.device
                assert correct_val.size() == actual_val.size()
                assert correct_val.stride() == actual_val.stride()
                assert correct_val.layout == actual_val.layout
                if exact_dtype:
                    assert correct_val.dtype == actual_val.dtype

    if check_gradient:

        # generate random unit norm gradients
        grads = [
            torch.rand(r.shape, device=r.device, dtype=r.dtype)
            for r in correct_flat
            if r.requires_grad
        ]
        for g in grads:
            g /= g.norm()

        correct_grad = compute_grads(ref_inputs, ref_kwargs, correct, grads)
        actual_grad = compute_grads(example_inputs, kwargs, actual, grads)

        self.assertEqual(
            actual_grad,
            correct_grad,
            atol=atol,
            rtol=rtol,
            equal_nan=True,
            exact_dtype=exact_dtype,
        )

    torch._dynamo.reset()


@torch._inductor.config.patch("triton.cudagraphs", False)
def check_model_cuda(
    self: TestCase,
    model,
    example_inputs,
    kwargs=None,
    *,
    atol=None,
    rtol=None,
    check_lowp=True,
    exact_dtype=True,
    nopython=True,
    copy_to_cuda=True,
    reference_in_float=True,
    assert_equal=True,
    check_gradient=False,
):
    kwargs = kwargs or {}
    if hasattr(model, "to"):
        model = model.to("cuda")

    def copy_fn(x):
        # preserve strides of the input on the device
        if not isinstance(x, torch.Tensor):
            return x
        return torch.empty_strided(
            x.size(), x.stride(), device="cuda", dtype=x.dtype
        ).copy_(x)

    if copy_to_cuda:
        example_inputs = tuple(copy_fn(x) for x in example_inputs)

    check_model(
        self,
        model,
        example_inputs,
        kwargs,
        atol=atol,
        rtol=rtol,
        exact_dtype=exact_dtype,
        nopython=nopython,
        reference_in_float=reference_in_float,
        assert_equal=assert_equal,
        check_gradient=check_gradient,
    )

    if check_lowp:

        def downcast_fn(x):
            if not isinstance(x, torch.Tensor) or not x.dtype == torch.float:
                return x
            return torch.empty_strided(
                x.size(), x.stride(), device="cuda", dtype=torch.half
            ).copy_(x)

        example_inputs = list(map(downcast_fn, example_inputs))
        if hasattr(model, "to"):
            model = model.to(torch.half)
        if rtol is not None:
            rtol = max(2e-3, rtol)
        check_model(
            self,
            model,
            example_inputs,
            kwargs,
            atol=atol,
            rtol=rtol,
            exact_dtype=exact_dtype,
            nopython=nopython,
            reference_in_float=reference_in_float,
            assert_equal=assert_equal,
            check_gradient=check_gradient,
        )


class SweepInputs2:
    input_gen_types1 = [
        "dense",
        "transposed",
        "strided",
        "broadcast1",
        "broadcast2",
        "broadcast3",
        "double",
        "int",
    ]
    input_gen_types2 = input_gen_types1
    gen = None

    @staticmethod
    def kernel(a, b):
        return (a + b,)

    @classmethod
    def gen_template(cls, name1, name2):
        def test(self):
            check_model(
                self,
                cls.kernel,
                (
                    getattr(cls.gen, name1)(),
                    getattr(cls.gen, name2)(),
                ),
            )

        test.__name__ = f"test_{cls.gen.device}_{name1}_{name2}"
        setattr(cls, test.__name__, test)

    @classmethod
    def populate(cls):
        for name1 in cls.input_gen_types1:
            for name2 in cls.input_gen_types2:
                cls.gen_template(name1, name2)


class TestIndexingSimplification(TorchTestCase):
    def test_indexing_simplification(self):
        sizevars = SizeVarAllocator()
        i0 = sympy.Symbol("i0", integer=True)
        i1 = sympy.Symbol("i1", integer=True)
        i2 = sympy.Symbol("i2", integer=True)
        r3 = sympy.Symbol("r3", integer=True)

        var_ranges = {i0: 3136, i1: 64, i2: 32, r3: 3}
        expr = (
            128 * i2
            + ModularIndexing(i1, 1, 64)
            + 64 * ModularIndexing(i1 + 64 * r3, 64, 2)
        )
        # check that `i1//64` is removed when i1 is always less than 64,
        # and the next simplificaton doesn't happen
        self.assertEqual(
            sizevars.simplify_with_ranges(expr, var_ranges),
            i1 + 128 * i2 + 64 * ModularIndexing(r3, 1, 2),
        )
        # all the modular indexing should be removed when the body cant be larger than the modulus
        var_ranges[r3] = 2
        self.assertEqual(
            sizevars.simplify_with_ranges(expr, var_ranges), i1 + 128 * i2 + 64 * r3
        )
        # if there are negative terms in ModularIndexing base, we cannot replace it with FloorDiv
        expr = ModularIndexing(i1 - 15, 1, 64)
        self.assertEqual(
            sizevars.simplify_with_ranges(expr, var_ranges),
            ModularIndexing(i1 - 15, 1, 64),
        )
        # small terms should be kept if the rest is not guaranteed to be divisible
        self.assertEqual(
            sizevars.simplify_with_ranges(FloorDiv(r3 + i2 + i1, 32), var_ranges),
            FloorDiv(r3 + i2 + i1, 32),
        )

        expr = ModularIndexing(2 * i2 + r3, 1, 64)
        # modular indexing is removed if base is smaller than modulo
        self.assertEqual(sizevars.simplify_with_ranges(expr, var_ranges), 2 * i2 + r3)

        # check the same thing but with symbolic divisor
        self.assertEqual(FloorDiv(r3 * i0, r3), i0)
        self.assertEqual(ModularIndexing(r3 * i0, r3, 10), ModularIndexing(i0, 1, 10))

        # (10*i) % 10 is always zero and should get optimized away
        self.assertEqual(
            ModularIndexing(i0 + i1 * 10, 1, 10), ModularIndexing(i0, 1, 10)
        )

        # ((20*i)//2) % 10 is always zero and should get optimized away
        self.assertEqual(
            ModularIndexing(i0 + i1 * 20, 2, 10), ModularIndexing(i0, 2, 10)
        )

        # the same things happens with symbolic divisor
        self.assertEqual(
            ModularIndexing(i0 + i1 * i2 * r3, i2, r3), ModularIndexing(i0, i2, r3)
        )

        # if there are negative terms, we cannot optimize away zero terms due to https://github.com/openai/triton/issues/619
        self.assertEqual(
            ModularIndexing(-i0 + i1 * 20, 2, 10), ModularIndexing(-i0 + i1 * 20, 2, 10)
        )
        self.assertEqual(
            ModularIndexing(-15 + i1 * 20, 2, 10), ModularIndexing(-15 + i1 * 20, 2, 10)
        )

        # Constant fold from divisor into base
        self.assertEqual(ModularIndexing(i0 * 4, 2, 10), ModularIndexing(i0 * 2, 1, 10))
        self.assertEqual(FloorDiv(i0 * 4, 2), i0 * 2)

        # Nested modular indexing is correctly simplified
        var_ranges = {"i1": 13, "i2": 121}
        expr = ModularIndexing(ModularIndexing(121 * i1 + i2, 1, 784), 1, 28)
        self.assertEqual(sizevars.simplify_with_ranges(expr, var_ranges), expr)
        expr = ModularIndexing(ModularIndexing(121 * i1 + i2, 1, 784) + 1, 1, 28)
        self.assertEqual(sizevars.simplify_with_ranges(expr, var_ranges), expr)
        var_ranges = {"i2": 784}
        expr = ModularIndexing(ModularIndexing(i2, 1, 28), 7, 4)
        expected = FloorDiv(ModularIndexing(i2, 1, 28), 7)
        self.assertEqual(sizevars.simplify_with_ranges(expr, var_ranges), expected)
        expr = ModularIndexing(ModularIndexing(i2, 1, 28) + 1, 7, 4)
        self.assertEqual(sizevars.simplify_with_ranges(expr, var_ranges), expr)

    def test_indexing_join(self):
        sizevars = SizeVarAllocator()
        i0 = sympy.Symbol("i0", integer=True)
        i1 = sympy.Symbol("i1", integer=True)
        i2 = sympy.Symbol("i2", integer=True)

        # join two ModularIndexing calls into one larger one when possible
        expr1 = ModularIndexing(i0, 1, 32) + 32 * ModularIndexing(i0, 32, 4)
        self.assertEqual(
            sizevars.simplify_with_ranges(expr1, {}), ModularIndexing(i0, 1, 128)
        )

        # it should also work with a scale
        self.assertEqual(
            sizevars.simplify_with_ranges(2 * expr1, {}),
            2 * ModularIndexing(i0, 1, 128),
        )

        # it should work when divisor is not 1
        expr2 = ModularIndexing(i0, 3, 32) + 32 * ModularIndexing(i0, 32 * 3, 4)
        simplified = sizevars.simplify_with_ranges(expr2, {})
        self.assertEqual(simplified, ModularIndexing(i0, 3, 128))
        self.assertEqual(expr2.subs({i0: 39485}), simplified.subs({i0: 39485}))

        # it should not happen in this case as the modulus is wrong
        expr3 = ModularIndexing(i0, 1, 30) + 32 * ModularIndexing(i0, 32, 4)
        self.assertEqual(sizevars.simplify_with_ranges(expr3, {}), expr3)

        # check that it also works with a modulus>1
        expr4 = ModularIndexing(i0, 10, i1) + i1 * ModularIndexing(i0, i1 * 10, i2)
        res0 = expr4.subs({i0: 24056, i1: 13, i2: 19})
        simplified = sizevars.simplify_with_ranges(expr4, {})
        res1 = simplified.subs({i0: 24056, i1: 13, i2: 19})
        self.assertEqual(res0, res1)
        self.assertEqual(simplified, ModularIndexing(i0, 10, i1 * i2))

        # and also works with an offset
        self.assertEqual(
            sizevars.simplify_with_ranges(expr4 + 10, {}),
            ModularIndexing(i0, 10, i1 * i2) + 10,
        )

        # works for ModularIndexing + FloorDiv
        expr5 = 197 * FloorDiv(i0, 197) + ModularIndexing(i0, 1, 197)
        simplified = sizevars.simplify_with_ranges(expr5, {})
        self.assertEqual(simplified, i0)
        self.assertEqual(expr5.subs({i0: 39485}), simplified.subs({i0: 39485}))

        # works with a scale
        self.assertEqual(
            sizevars.simplify_with_ranges(2 * expr5, {}),
            2 * i0,
        )

        # divisor != 1
        expr6 = 197 * FloorDiv(i0, 197 * 3) + ModularIndexing(i0, 3, 197)
        simplified = sizevars.simplify_with_ranges(expr6, {})
        self.assertEqual(simplified, FloorDiv(i0, 3))
        self.assertEqual(expr6.subs({i0: 39485}), simplified.subs({i0: 39485}))


class CommonTemplate:
    def test_bool(self):
        def fn(a, b):
            return (
                a + b,
                a * b,
                a & b,
                a | b,
                a ^ b,
                torch.logical_and(a, b),
                torch.logical_or(a, b),
                torch.logical_not(a),
                torch.sign(b),
            )

        self.common(
            fn,
            (
                torch.tensor([True, False, True, False]),
                torch.tensor([False, False, True, True]),
            ),
        )

    def test_add_const_int(self):
        def fn(a):
            return (a + 1, torch.add(a, 1, alpha=2))

        self.common(fn, (torch.randn(32),))

    def test_add_const_float(self):
        def fn(a):
            return (a + 1.5,)

        self.common(fn, (torch.randn(32),))

    def test_add_inplace_permuted(self):
        def fn(x, y):
            return x.add_(y)

        x = torch.ones([2, 12, 13, 17]).transpose(1, 2)
        y = torch.randn([2, 13, 1, 17])

        self.common(fn, (x, y))

    def test_concat_add_inplace(self):
        def fn(x, y, z):
            return torch.cat([x, y], dim=1).add_(z)

        x = torch.randn([2, 12, 14, 14])
        y = torch.randn([2, 12, 14, 14])
        z = torch.randn([2, 24, 14, 14])

        self.common(fn, (x, y, z))

    def test_abs(self):
        def fn(a):
            return (a / (torch.abs(a) + 1),)

        self.common(fn, (torch.randn(17),))

    def test_sgn(self):
        def fn(a):
            return torch.sgn(a), torch.sgn(a + 1) - 1

        self.common(fn, [torch.linspace(-10, 10, 41)])

    def test_randn_generator(self):
        def fn(a, generator):
            torch.randn([20, 20], generator=generator, device=a.device)

        self.common(fn, (torch.linspace(-10, 10, 41), None))

        # generator not yet supported in dynamo
        with self.assertRaisesRegex(torch._dynamo.exc.Unsupported, "Generator"):
            self.common(fn, (torch.linspace(-10, 10, 41), torch.Generator(self.device)))

    def test_sgn_extremal(self):
        def fn(a):
            return (torch.sgn(a),)

        self.common(fn, [torch.tensor([np.nan, np.inf, -np.inf, 0])])

    def test_max_min(self):
        def fn(a, b):
            return (torch.maximum(a, b), torch.minimum(a, b))

        self.common(fn, (torch.randn(8), torch.randn(8)))
        t1 = torch.randn(8)
        t1[0] = float("nan")
        t2 = torch.randn(8)
        t2[1] = float("nan")
        self.common(fn, (t1, t2))

    def test_neg_max_uint8(self):
        # https://github.com/pytorch/pytorch/issues/93380
        def fn(a, b):
            c = torch.neg(a)
            return torch.maximum(b, c)

        a = torch.randint(256, (1,), dtype=torch.uint8)
        b = torch.randint(256, (8390,), dtype=torch.uint8)
        self.common(fn, (a, b))

    def test_horizonal_fusion1(self):
        def fn(a, b, c):
            return (a + b, a - c, b * c)

        self.common(
            fn, (torch.randn(8, 16, 16), torch.randn(8, 16, 16), torch.randn(1, 16, 1))
        )

    def test_horizonal_fusion2(self):
        def fn(a, b, c):
            return a + 1, b + 2, c + 3

        self.common(fn, (torch.randn(8, 16, 8), torch.randn(8, 16), torch.randn(16, 8)))

    def test_vertical_fusion1(self):
        def fn(sa, ct, p):
            # From torchbench.pyhpc_equation_of_state
            v17 = -3.087032500374211e-7
            v18 = -1.988366587925593e-8
            v19 = -1.061519070296458e-11
            v20 = 1.550932729220080e-10
            t15 = v19 * ct
            t19 = v17 + ct * (v18 + t15) + v20 * sa
            t20 = 1.0 / t19
            t128 = t19 * p
            return t20 + t128

        self.common(
            fn,
            (
                torch.randn(204, 204, 26),
                torch.randn(204, 204, 26),
                torch.randn(26),
            ),
        )
        self.assertEqual(torch._inductor.metrics.generated_kernel_count, 1)

    def test_forced_buffer_realize(self):
        # Test torch._test_inductor_realize forces a buffer to be realized
        def fn(a):
            b = test_operators.realize(a * 2)
            return (b * 2,)

        self.common(fn, (torch.randn(10),))
        self.assertEqual(torch._inductor.metrics.ir_nodes_pre_fusion, 2)

    def test_scheduler_vertical_fusion1(self):
        realize = test_operators.realize

        def fn(sa, ct, p):
            # From torchbench.pyhpc_equation_of_state
            v17 = -3.087032500374211e-7
            v18 = -1.988366587925593e-8
            v19 = -1.061519070296458e-11
            v20 = 1.550932729220080e-10
            t15 = realize(v19 * ct)
            t19 = realize(v17 + ct * (v18 + t15) + v20 * sa)
            t20 = realize(1.0 / t19)
            t128 = realize(t19 * p)
            return t20 + t128

        self.common(
            fn,
            (
                torch.randn(204, 204, 26),
                torch.randn(204, 204, 26),
                torch.randn(26),
            ),
        )
        self.assertEqual(torch._inductor.metrics.ir_nodes_pre_fusion, 5)
        self.assertEqual(
            torch._inductor.metrics.generated_kernel_count,
            1 if self.device == "cuda" else 3,
        )

    def test_sum1(self):
        def fn(a, b):
            return ((a + b).sum(-1),)

        self.common(fn, (torch.randn(8, 8), torch.randn(8, 8)))

    def test_sum2(self):
        def fn(a, b):
            return ((a + b).sum([1, 2]), (a + b).sum(-1))

        self.common(fn, (torch.randn(8, 9, 3, 21), torch.randn(8, 9, 3, 21)))

    def test_sum3(self):
        def fn(a, b):
            r1 = a + b
            r2 = r1.sum(-1)
            r3 = torch.squeeze(b) + 10
            return (r1, r2, r3)

        # Mismatched elements: 2 / 10 (20.0%)
        # Greatest absolute difference: 0.0029296875 at index (8,) (up to 1e-05 allowed)
        # Greatest relative difference: 0.0017482517482517483 at index (6,) (up to 0.001 allowed)
        self.common(fn, (torch.randn(10, 10), torch.randn(1, 10)), atol=1e-5, rtol=2e-3)

    def test_sum4(self):
        def fn(a):
            b = a + 1
            c = b.sum(-1)
            d = c + 3
            e = d.sum(-1)
            f = e + 5
            return (f, e, d, c, b)

        self.common(fn, (torch.randn(1, 16, 8, 8),))

    def test_sum5(self):
        def fn(a):
            b = a + 1
            c = b.sum(-1)
            d = c + 3
            e = d.sum(-1)
            f = e + 5
            return (f,)

        self.common(fn, (torch.randn(1, 17, 8, 9),))

    def test_reduction1(self):
        def fn(a):
            return (a.sum(), a.max(), a.min(), a.argmax(), a.argmin())

        self.common(fn, (torch.tensor([float("-inf"), 0.0, float("inf")]),))

    @skip_if_x86_mac()
    def test_reduction2(self):
        def fn(a):
            # FIXME: a.argmax
            return (a.sum(), a.max(), a.min(), a.argmin())

        self.common(fn, (torch.full((4,), float("inf")),))

    @skip_if_x86_mac()
    def test_reduction3(self):
        def fn(a):
            # FIXME: a.argmin
            return (a.sum(), a.max(), a.min(), a.argmax())

        self.common(fn, (torch.full((4,), float("-inf")),))

    def test_reduction4(self):
        if self.device == "cpu":
            raise unittest.SkipTest("Non-deterministic CPU results")

        def fn(a):
            return (a.argmax(-1), a.argmin(-1))

        inputs = (torch.ones(128), torch.ones(4, 4, 1))
        for i in inputs:
            self.common(fn, (i,))

    @config.patch(unroll_reductions_threshold=1)
    def test_reduction5(self):
        if self.device == "cpu":
            raise unittest.SkipTest("Non-deterministic CPU results")

        def fn(a):
            return (a.sum(), a.max(), a.min(), a.argmax())

        self.common(fn, (torch.full((4,), float("-inf")),))

    def test_unroll_small_reduction(self):
        def fn(x):
            val1, index1 = x.min(-1)
            val2, index2 = x.max(-1)
            return (
                val1,
                index1,
                val2,
                index2,
                x.sum(-1),
                (x > 1).any(-1),
                (x > 0).all(-1),
                x.argmin(-1),
                x.argmax(-1),
                x.amin(-1),
                x.amax(-1),
            )

        with config.patch(unroll_reductions_threshold=8):
            # small sized reductions will get unrolled
            self.common(fn, (torch.randn(8, 3),))
        torch._dynamo.reset()
        with config.patch(unroll_reductions_threshold=1):
            # make sure things also work if they aren't unrolled
            self.common(fn, (torch.randn(8, 3),))

    def test_multilayer_low_prec(self):
        # fp16 nyi for cpu
        if self.device == "cpu":
            raise unittest.SkipTest("requires CUDA")

        def fn(a):
            return torch.mean(a)

        self.common(fn, ((torch.rand((10, 3, 352, 352), dtype=torch.float16),)))

    def test_expanded_reduction(self):
        if self.device == "cpu":
            raise unittest.SkipTest(
                "https://github.com/pytorch/torchdynamo/issues/1697"
            )

        def fn(x, y):
            z = x * y
            return z.sum((0, 1))

        self.common(fn, (torch.randn(2, 197, 256), torch.randn(2, 1, 256)))

    def test_min_max_reduction(self):
        def fn(a, b):
            return ((a + b).max(), (a + b).min(), torch.amax(a + 1, keepdim=True))

        self.common(fn, (torch.randn(8, 8), torch.randn(8, 8)))

    def test_sum_int(self):
        def fn(x):
            return 2 * x.sum(-1) + x.sum()

        dtypes = torch.bool, torch.uint8, torch.int
        inps = [torch.randint(2, (64,), dtype=dtype) for dtype in dtypes]
        for i in inps:
            self.common(fn, (i,), check_lowp=False)

    def test_sum_dtype(self):
        def fn(x):
            return x * x.sum(-1, dtype=torch.double) + x.sum(dtype=torch.double)

        self.common(fn, (torch.ones(32, 32) * 70,))

    def test_clamp(self):
        def fn(a, b):
            return (a.clamp(-0.1, 0.1), b.clamp(0), torch.clamp(a + b, max=0))

        self.common(fn, (torch.randn(8, 8), torch.randn(8, 8)))

    def test_clamp_type_promotion(self):
        def fn(a):
            b = torch.tensor(1.0, dtype=torch.double, device=self.device)
            c = torch.full((4,), 2, device=self.device)
            return a.clamp(min=b, max=c)

        self.common(fn, (torch.randint(4, (4,)),))

    def test_arange1(self):
        def fn(x):
            rng1 = torch.arange(8 * 8, dtype=torch.float32, device=x.device).view(8, 8)
            rng2 = torch.arange(10, 18, device=x.device)
            tmp = x * rng1
            return tmp, tmp + rng2

        self.common(fn, (torch.randn(8, 8),))

    def test_arange2(self):
        def fn(x):
            rng1 = torch.arange(8, device=x.device)
            return (x + rng1,)

        self.common(fn, (torch.randint(4, (8, 8)),), check_lowp=False)

    def test_arange3(self):
        def fn(x):
            return x + torch.ops.aten.arange.start_step(
                0, 53, 4, dtype=torch.int64, device=x.device
            )

        self.common(fn, (torch.randn(14),))

    def test_arange4(self):
        def fn(x):
            return x - torch.arange(512, -512, -1.0, device=x.device)

        self.common(fn, (torch.randn(1024),))

    def test_arange5(self):
        def fn(step, device):
            return torch.arange(512, -512, step, device=device)

        compiled_fn = torch._dynamo.optimize()(fn)

        # NOTE: use assertEqual to check dtypes which self.common doesn't do
        for step in (-1, -1.0):
            expect = fn(step, self.device)
            actual = compiled_fn(step, self.device)
            self.assertEqual(expect, actual)
        self.assertEqual(expect, actual)

    def test_arange6(self):
        def fn(x):
            return torch.arange(0.1, 8.0001, 1, dtype=x.dtype, device=x.device)

        # Test that float arguments are truncated to int when dtype is set explicitly
        make_arg = functools.partial(make_tensor, device="cpu", requires_grad=False)
        self.common(fn, (make_arg(1, dtype=torch.float32),))
        self.common(fn, (make_arg(1, dtype=torch.int64),))

    def test_linspace1(self):
        def fn(x):
            return torch.linspace(0.125, 0.875, 7, device=x.device) + x

        self.common(fn, (torch.randn(1, 7),))

    def test_linspace2(self):
        def fn(x):
            return torch.linspace(0, 2, 1, device=x.device) + x

        self.common(fn, (torch.randn(1, 1),))

    def test_linspace3(self):
        def fn(x):
            return torch.linspace(0, 2, 0, device=x.device)

        self.common(fn, (torch.Tensor([]),))

    def test_tensor1(self):
        def fn(x):
            return torch.tensor([1], device=x.device) + x, torch.tensor(
                5, device=x.device
            )

        self.common(fn, (torch.randn(10),))

    def test_tensor2(self):
        def fn(x):
            return torch.tensor(list(range(2, 40, 2)), device=x.device) + x

        self.common(fn, (torch.randn(1),))

    def test_tensor3(self):
        def fn(x):
            return (
                torch.tensor([], device=x.device),
                torch.tensor([1, 2], device=x.device) + 1,
                torch.tensor([1, 2, 3], device=x.device) + 2,
                torch.tensor([1, 2, 3, 4], device=x.device) + x,
            )

        self.common(fn, [torch.randn(4)])

    def test_views1(self):
        def fn1(x, y):
            return (x.view(size2) + y,)

        def fn2(x, y):
            return ((x + 1).view(size2) + y,)

        views = [
            ([5 * 7], [5, 7]),
            ([2 * 3 * 4 * 5 * 6 * 7], [2, 3, 4, 5, 6, 7]),
            ([2 * 3, 4, 5, 6 * 7], [2, 3, 4, 5, 6, 7]),
            ([10 * 5, 20], [10, 5, 20]),
            ([1, 10, 1], [10]),
            ([10, 1, 10, 1, 10], [10, 100]),
            ([2, 2, 2, 2], [4, 4]),
        ]
        for size1, size2 in views:
            self.common(fn1, (torch.randn(size1), torch.randn(size2)))
            self.common(fn2, (torch.randn(size1), torch.randn(size2)))

        for size2, size1 in views:
            self.common(fn1, (torch.randn(size1), torch.randn(size2)))
            self.common(fn2, (torch.randn(size1), torch.randn(size2)))

    def test_views2(self):
        def fn1(x):
            return (x.view(size2) + 1,)

        def fn2(x):
            return ((x * 2).view(size2) + 1,)

        for size1, size2 in [
            ([2, 2, 2, 2], [4, -1]),
            ([10, 1, 10, 1, 10], [-1, 100]),
            ([10 * 5, 20], [10, -1, 20]),
        ]:
            self.common(fn1, (torch.randn(size1),))
            self.common(fn2, (torch.randn(size1),))

    def test_views3(self):
        # example taken from hf_BigBird
        def forward(arg1, arg2):
            index = torch.ops.aten.index(arg1, [arg2])
            view_1 = torch.ops.aten.view(index, [1, 2232, 64])
            view_2 = torch.ops.aten.view(view_1, [1, 12, 62, 192])
            return view_2

        self.common(
            forward,
            (
                rand_strided((64, 64), (64, 1), torch.float32),
                rand_strided((2232,), (1,), torch.int64),
            ),
        )

    def test_views4(self):
        # example taken from hf_BigBird
        def forward(arg1, arg2):
            arg1 = arg1.index_select(0, arg2)
            arg1 = torch.ops.aten.view(arg1, [2, 3, 4, 5, 5])
            arg1 = torch.ops.aten.view(arg1, [2, 3, 2, 10, -1])
            return arg1

        self.common(
            forward,
            (
                torch.randn(12, 5, 5),
                torch.randint(0, 11, (24,)),
            ),
        )

    def test_relu(self):
        def fn(a, b):
            return (torch.relu(a), torch.relu(a + b) / 10)

        self.common(fn, (torch.randn(8, 8), torch.randn(8, 8)))

    def test_exp(self):
        def fn(a, b):
            return (torch.exp(a), torch.exp(a + b))

        self.common(fn, (torch.randn(8, 8), torch.randn(8, 8)))

    def test_exp2(self):
        def fn(a, b):
            return (torch.exp2(a), torch.exp2(a + b), torch.pow(2, -torch.abs(a - b)))

        self.common(fn, (torch.randn(8, 8), torch.randn(8, 8)))

    def test_sigmoid(self):
        def fn(a, b):
            return (torch.sigmoid(a), torch.sigmoid(a + b))

        self.common(fn, (torch.randn(8, 8), torch.randn(8, 8)))

    def test_round(self):
        def fn(a, b):
            return torch.round(a), torch.round(b + 1), torch.round(a, decimals=2)

        # without manual_seed, there is some chance this test fails due to:
        # https://github.com/openai/triton/issues/530
        torch.manual_seed(0)

        # with *100 we are always getting a number exactly at .5 which we don't do right in half
        self.common(fn, (torch.randn(8, 8) * 100, torch.randn(8, 8) * 10))

    def test_round_correctness(self):
        if self.device == "cuda":
            raise unittest.SkipTest("need to debug tl.libdevice on A100/V100")

        def fn(a):
            return torch.round(a)

        self.common(
            fn,
            [torch.arange(-10, 10, 0.1, dtype=torch.float64)],
            check_lowp=False,
        )

    def test_silu(self):
        def fn(a):
            return (torch.nn.functional.silu(a),)

        self.common(fn, (torch.randn(8, 8),))

    # TODO(voz): Re-enable this test ASAP https://github.com/pytorch/pytorch/issues/82763
    @unittest.skip("Skipping due to op bugs")
    def test_nan_to_num(self):
        def fn(a):
            return (
                torch.nan_to_num(a),
                torch.nan_to_num(a, nan=3.0),
                torch.nan_to_num(a, nan=None),
                torch.nan_to_num(a, posinf=4.0),
                torch.nan_to_num(a, neginf=5.0),
                torch.nan_to_num(a, nan=3.0, posinf=4.0, neginf=5.0),
            )

        self.common(
            fn,
            (torch.tensor((float("nan"), float("inf"), float("-inf"), 1.0)),),
            check_lowp=False,  # a much more elaborate test is required to match finfo max's for float and half
        )

    def test_div1(self):
        def fn(a, b):
            return (
                aten.div(a, b, rounding_mode=None),
                aten.div(a, b, rounding_mode="floor"),
                aten.div(a, b, rounding_mode="trunc"),
                a / b,
                a // b,
            )

        self.common(fn, (torch.randn(8, 8) * 100, torch.randn(8, 8) * 100))

    def test_div2(self):
        def fn(a, b):
            return (
                aten.div(a, b, rounding_mode=None),
                aten.div(a, b, rounding_mode="floor"),
                aten.div(a, b, rounding_mode="trunc"),
                a / b,
                a // b,
            )

        self.common(fn, (torch.randint(-100, 100, [8, 8]), 100 * torch.randn(8, 8)))

    def test_div3(self):
        def fn(a, b):
            return (
                aten.div(a, b, rounding_mode=None),
                aten.div(a, b, rounding_mode="floor"),
                aten.div(a, b, rounding_mode="trunc"),
                a / b,
                a // b,
            )

        a = torch.randint(1, 100, [8, 8])
        self.common(fn, (a * 2, a))

    def test_div4(self):
        def fn(a, b):
            return (
                aten.div(a, b, rounding_mode=None),
                aten.div(a, b, rounding_mode="floor"),
                aten.div(a, b, rounding_mode="trunc"),
                a / b,
                a // b,
            )

        self.common(
            fn,
            (torch.randint(-100, 0, [8, 8]), torch.randint(1, 10, [8, 8])),
        )

    def test_div5(self):
        def fn(a, b):
            return (
                aten.div(a, b, rounding_mode=None),
                aten.div(a, b, rounding_mode="floor"),
                aten.div(a, b, rounding_mode="trunc"),
                a / b,
                a // b,
            )

        # divide a scalar
        self.common(fn, (torch.randint(-100, 0, [8, 8]), 16))

    def test_div6(self):
        def fn(a, b):
            return (
                aten.div(a, b, rounding_mode=None),
                aten.div(a, b, rounding_mode="floor"),
                aten.div(a, b, rounding_mode="trunc"),
                a / b,
                a // b,
            )

        # treat boolean as integer
        self.common(
            fn,
            (torch.ones([8, 8], dtype=torch.bool), torch.randint(-100, -1, [8, 8])),
        )

    def test_div7(self):
        def fn(a, b):
            return (
                aten.div(a, b, rounding_mode=None),
                aten.div(a, b, rounding_mode="floor"),
                aten.div(a, b, rounding_mode="trunc"),
                a / b,
                a // b,
            )

        self.common(
            fn,
            (
                torch.randint(2**32, 2**40, [100, 100]),
                torch.randint(-10, -1, [100, 100]),
            ),
        )

    def test_div8(self):
        def fn(a, b):
            return (
                aten.div(a, b, rounding_mode=None),
                aten.div(a, b, rounding_mode="floor"),
                aten.div(a, b, rounding_mode="trunc"),
                a / b,
                a // b,
            )

        self.common(fn, (1024, 100))

    def test_div_zero_dim(self):
        def fn(a, b):
            return (
                aten.div(a, b, rounding_mode=None),
                aten.div(a, b, rounding_mode="floor"),
                aten.div(a, b, rounding_mode="trunc"),
                a / b,
                a // b,
            )

        for dtype in (torch.float32, torch.int64):
            self.common(
                fn,
                (
                    make_tensor(10, device="cpu", dtype=dtype),
                    make_tensor((), device="cpu", dtype=dtype, exclude_zero=True),
                ),
            )
            self.common(
                fn,
                (
                    make_tensor((), device="cpu", dtype=dtype),
                    make_tensor(10, device="cpu", dtype=dtype, exclude_zero=True),
                ),
            )

    def test_div_prim(self):
        def fn(a, b):
            return (torch.ops.prims.div(a, b),)

        for dtype in (torch.float32, torch.int64):
            self.common(
                fn,
                (
                    make_tensor(100, device="cpu", dtype=dtype),
                    make_tensor(100, device="cpu", dtype=dtype, exclude_zero=True),
                ),
            )

    def test_both_scalars(self):
        def fn(a, b):
            return (
                aten.add(a, b),
                aten.add(b, a),
                aten.sub(a, b),
                aten.sub(b, a),
                aten.mul(a, b),
                aten.mul(b, a),
            )

        self.common(fn, (4, 3.3), reference_in_float=False)

    def test_sum_keepdims(self):
        def fn(a, b):
            return (torch.sum(a + b, -1, keepdim=True),)

        self.common(fn, (torch.randn(8, 8), torch.randn(8, 8)))

    def test_softmax(self):
        def fn(a, b):
            return (torch.softmax(a + b, -1), torch.softmax(a, 0), torch.softmax(b, 1))

        self.common(fn, (torch.randn(8, 8), torch.randn(8, 8)))

    def test_log_softmax(self):
        def fn(a, b):
            return (F.log_softmax(a + b, -1), F.log_softmax(a, 0), F.log_softmax(b, 1))

        self.common(fn, (torch.randn(8, 8), torch.randn(8, 8)))

    def test_transpose(self):
        def fn(a, b):
            return (
                torch.t(a) + b,
                torch.transpose(b * 2, 0, 1) + 10,
            )

        self.common(fn, (torch.randn(8, 8), torch.randn(8, 8)))

    def test_permute1(self):
        def fn(a):
            return (
                torch.permute(a + 1, [2, 1, 4, 0, 3]) + 2,
                torch.permute(a, [2, 1, 4, 0, 3]) + 2,
            )

        self.common(fn, (torch.randn(2, 2, 2, 2, 2),))

    def test_permute2(self):
        def fn(a):
            a = a.unfold(0, 2, 1)
            a = torch.unsqueeze(a, 1)
            a = torch.permute(a, [0, 2, 3, -3])
            return (a,)

        self.common(fn, (torch.randn(4, 4),))

    def test_expand(self):
        def fn(a):
            return (
                (a + 1).expand(3, 4, 2, 3, 2) + 2,
                a.expand(2, 1, 2, 3, 2) + 2,
            ), a.expand(2, -1, 5, -1)

        self.common(fn, (torch.randn(2, 1, 2),))

    def test_squeeze1(self):
        def fn(a):
            return ((a + 1).squeeze() + 2, a.squeeze() + 2)

        self.common(fn, (torch.randn(1, 2, 1, 2, 2, 1, 1),))

    def test_squeeze2(self):
        def fn(a):
            return ((a + 1).squeeze(-1).squeeze(2) + 2, a.squeeze(0) + 2)

        self.common(fn, (torch.randn(1, 2, 1, 2, 2, 2, 1),))

    def test_simplify_loops(self):
        def fn(a, b):
            return a + b

        self.common(
            fn,
            (
                torch.randn(2, 3, 4, 5, 6),
                torch.randn(4, 2, 3, 5, 6).permute(1, 2, 0, 3, 4),
            ),
        )

    def test_unsqueeze(self):
        def fn(a):
            return (
                torch.unsqueeze(a + 1, -1) + 2,
                torch.unsqueeze(a, 2) + 2,
                torch.unsqueeze(a + 1, 0) + 2,
                torch.unsqueeze(a, -2) + 2,
            )

        self.common(
            fn,
            (
                torch.randn(
                    2,
                    2,
                    2,
                    2,
                ),
            ),
        )

    def test_unsqueeze_inplace(self):
        def fn(a):
            tmp1 = a + 1
            aten.unsqueeze_(tmp1, 2)
            tmp2 = aten.unsqueeze_(a + 1, 0) + 2
            return (tmp1, tmp2)

        self.common(
            fn,
            (
                torch.randn(
                    2,
                    2,
                    2,
                    2,
                ),
            ),
        )

    def test_addmm(self):
        def fn(a, b, c):
            return (torch.addmm(a + 1, b + 2, c + 3) + 4,)

        self.common(
            fn,
            (
                torch.randn(8, 8),
                torch.randn(8, 8),
                torch.randn(8, 8),
            ),
        )

    def test_linear1(self):
        mod = torch.nn.Sequential(
            torch.nn.Linear(8, 16),
            torch.nn.Sigmoid(),
            ToTuple(),
        )
        self.common(mod, (torch.randn(2, 8),))

    def test_linear2(self):
        mod = torch.nn.Sequential(
            torch.nn.Linear(8, 8),
            torch.nn.ReLU(),
            torch.nn.Linear(8, 8),
            torch.nn.ReLU(),
            torch.nn.Linear(8, 8),
            torch.nn.ReLU(),
            torch.nn.Linear(8, 8),
            torch.nn.ReLU(),
        )
        self.common(mod, (torch.randn(2, 8),))

    def test_bmm1(self):
        def fn(a, b):
            return (
                torch.bmm(a, b),
                torch.bmm(a + 1, b + 2) + 3,
            )

        self.common(
            fn,
            (
                torch.randn(2, 8, 8),
                torch.randn(2, 8, 8),
            ),
            check_lowp=False,
        )
        self.common(
            fn,
            (
                torch.randn(1, 16, 8),
                torch.randn(1, 8, 10),
            ),
            check_lowp=False,
        )

    def test_bmm2(self):
        def fn(a, b):
            return torch.bmm(a.permute(0, 2, 1), b)

        self.common(
            fn,
            (
                torch.randn(1, 8, 8),
                torch.randn(1, 8, 8),
            ),
            check_lowp=False,
        )

    def test_shape_prop_torch_ones(self):
        class Model(torch.nn.Module):
            def forward(self, attention_scores):
                extended_attention_mask = torch.ones(
                    8, 1, 1, 512, device=attention_scores.device
                )
                attention_scores = attention_scores + extended_attention_mask

                return attention_scores

        mod = Model().eval()
        with torch.no_grad():
            self.common(
                mod,
                (torch.randn(8, 12, 512, 512),),
            )

    @slow()
    def test_conv_bn_fuse(self):
        # For gpu path, there is an accuracy issue
        if self.device == "cuda":
            raise unittest.SkipTest("only support cpu conv bn test")

        input_shapes = {1: (112,), 2: (112, 112), 3: (55, 55, 55)}
        conv_modules = {1: torch.nn.Conv1d, 2: torch.nn.Conv2d, 3: torch.nn.Conv3d}
        bn_modules = {
            1: torch.nn.BatchNorm1d,
            2: torch.nn.BatchNorm2d,
            3: torch.nn.BatchNorm3d,
        }
        options = itertools.product(
            [1, 2, 3],
            [True, False],
            [1, 3],
            [1, 2],
            [1, 4],
        )

        for (
            dim,
            bias,
            kernel_size,
            dilation,
            groups,
        ) in options:
            oC = 32 * groups
            iC = 3 * groups
            x_shape = (1, iC) + input_shapes[dim]
            mod = torch.nn.Sequential(
                conv_modules[dim](
                    iC,
                    oC,
                    kernel_size=kernel_size,
                    dilation=dilation,
                    groups=groups,
                    bias=bias,
                ),
                bn_modules[dim](oC),
            ).eval()
            test_memory_format = [torch.contiguous_format]
            # TODO: GPU path doesn't support channels_last now.
            if not HAS_CUDA and dim > 1:
                channels_last = (
                    torch.channels_last if dim == 2 else torch.channels_last_3d
                )
                test_memory_format.append(channels_last)
            for memory_format in test_memory_format:
                v = torch.randn(x_shape, dtype=torch.float32).to(
                    memory_format=memory_format
                )
                with torch.no_grad():
                    self.common(
                        mod,
                        (v,),
                    )

    def test_conv_functional_bn_fuse(self):
        # For gpu path, there is an accuracy issue
        if self.device == "cuda":
            raise unittest.SkipTest("only support cpu conv bn test")

        # Define a BatchNorm using functional BN.
        class BatchNorm(torch.nn.BatchNorm2d):
            def __init__(
                self,
                num_features,
                eps=1e-5,
                momentum=0.1,
                affine=True,
                track_running_stats=True,
                device=None,
                dtype=None,
            ):
                factory_kwargs = {"device": device, "dtype": dtype}
                super().__init__(
                    num_features,
                    eps=eps,
                    momentum=momentum,
                    affine=affine,
                    track_running_stats=track_running_stats,
                    **factory_kwargs,
                )

            def forward(self, x):
                if self.momentum is None:
                    exponential_average_factor = 0.0
                else:
                    exponential_average_factor = self.momentum

                if self.training and self.track_running_stats:
                    # TODO: if statement only here to tell the jit to skip emitting this when it is None
                    if self.num_batches_tracked is not None:  # type: ignore[has-type]
                        self.num_batches_tracked = self.num_batches_tracked + 1  # type: ignore[has-type]
                        if self.momentum is None:  # use cumulative moving average
                            exponential_average_factor = 1.0 / float(
                                self.num_batches_tracked
                            )
                        else:  # use exponential moving average
                            exponential_average_factor = self.momentum
                if self.training:
                    bn_training = True
                else:
                    bn_training = (self.running_mean is None) and (
                        self.running_var is None
                    )
                x = F.batch_norm(
                    x,
                    # If buffers are not to be tracked, ensure that they won't be updated
                    self.running_mean
                    if not self.training or self.track_running_stats
                    else None,
                    self.running_var
                    if not self.training or self.track_running_stats
                    else None,
                    self.weight,
                    self.bias,
                    bn_training,
                    exponential_average_factor,
                    self.eps,
                )
                return x

        v = torch.randn(1, 3, 556, 56, dtype=torch.float32)
        mod = torch.nn.Sequential(
            torch.nn.Conv2d(
                3,
                64,
                kernel_size=3,
                dilation=1,
                groups=1,
                bias=True,
            ),
            BatchNorm(64),
        ).eval()
        with torch.no_grad():
            self.common(
                mod,
                (v,),
            )

    def test_upsample_cat_conv(self):
        if self.device == "cuda":
            raise unittest.SkipTest("only support cpu upsample_cat_conv test")

        class M(torch.nn.Module):
            def __init__(
                self,
                **kwargs,
            ):
                super().__init__()
                self.upsample = torch.nn.UpsamplingNearest2d(scale_factor=2)
                self.conv = torch.nn.Conv2d(
                    8,
                    5,
                    kernel_size=1,
                    padding=0,
                    stride=1,
                    dilation=1,
                    **kwargs,
                )

            def forward(self, x, y):
                x = self.upsample(x)
                z = torch.cat([x, y], dim=1)
                z = self.conv(z)
                return z

        v1 = torch.randn([8, 2, 12, 26])
        v2 = torch.randn([8, 6, 24, 52])

        with torch.no_grad():
            self.common(
                M().eval(),
                (v1, v2),
            )

    def test_conv2d_packed(self):
        if self.device == "cuda":
            raise unittest.SkipTest("only support cpu conv2d packed test")

        x_shape = (1, 3, 56, 56)
        for mode_train in [True, False]:
            mod = torch.nn.Sequential(torch.nn.Conv2d(3, 64, 3, 3)).train(
                mode=mode_train
            )
            v = torch.randn(x_shape, dtype=torch.float32)
            with torch.no_grad():
                self.common(
                    mod,
                    (v,),
                )

    @slow()
    def test_conv2d_unary(self):
        # For gpu path, there is an accuracy issue
        # see https://github.com/pytorch/pytorch/issues/87745
        if self.device == "cuda":
            raise unittest.SkipTest("only support cpu conv2d unary test")

        class M(torch.nn.Module):
            def __init__(
                self,
                unary_fn,
                in_channels,
                out_channels,
                **kwargs,
            ):
                super().__init__()
                self.conv = torch.nn.Conv2d(
                    in_channels,
                    out_channels,
                    **kwargs,
                )
                self.unary_fn = unary_fn

            def forward(self, x):
                x = self.conv(x)
                return self.unary_fn(x)

        test_memory_format = [torch.contiguous_format, torch.channels_last]
        options = itertools.product(
            unary_list,
            [True, False],
            [1, 3],
            [1, 2],
            [1, 4],
            ["same", 0],
            test_memory_format,
            [True, False],
        )

        for (
            unary_fn,
            bias,
            kernel_size,
            dilation,
            groups,
            padding,
            memory_format,
            mode_train,
        ) in options:
            oC = 32 * groups
            iC = 3 * groups
            x_shape = (1, iC, 112, 112)
            mod = M(
                unary_fn,
                iC,
                oC,
                kernel_size=kernel_size,
                padding=padding,
                dilation=dilation,
                groups=groups,
                bias=bias,
            ).train(mode=mode_train)

            # TODO: add bf16 test for cpu path?
            # TODO: this test fails when requires_grad=False
            v = (
                torch.randn(x_shape, dtype=torch.float32, requires_grad=True)
                .add(1)
                .to(memory_format=memory_format)
            )
            with torch.no_grad():
                self.common(
                    mod,
                    (v,),
                )

    @slow()
    def test_conv2d_binary(self):
        # For gpu path, there is an accuracy issue
        # see https://github.com/pytorch/pytorch/issues/87745
        if self.device == "cuda":
            raise unittest.SkipTest("only support cpu conv2d binary test")

        class M(torch.nn.Module):
            def __init__(
                self,
                binary_fn,
                unary_fn,
                in_channels,
                out_channels,
                dilation,
                groups,
                padding,
                bias,
                **kwargs,
            ):
                super().__init__()
                self.conv1 = torch.nn.Conv2d(
                    in_channels,
                    out_channels,
                    dilation=dilation,
                    groups=groups,
                    padding=padding,
                    bias=bias,
                    **kwargs,
                )
                self.conv2 = torch.nn.Sequential(
                    torch.nn.Conv2d(
                        in_channels,
                        out_channels,
                        dilation=dilation,
                        groups=groups,
                        padding=padding,
                        bias=bias,
                        **kwargs,
                    )
                )
                self.binary_fn = binary_fn
                self.unary_fn = unary_fn

            def forward(self, x):
                x1 = self.conv1(x)
                x2 = self.conv2(x)
                return self.unary_fn(self.binary_fn(x1, x2))

        test_memory_format = [torch.contiguous_format, torch.channels_last]
        options = itertools.product(
            binary_list,
            unary_list[:2],
            [True, False],
            [1, 3],
            [1, 2],
            [1, 4],
            ["same", 0],
            test_memory_format,
            [True, False],
        )

        for (
            binary_fn,
            unary_fn,
            bias,
            kernel_size,
            dilation,
            groups,
            padding,
            memory_format,
            mode_train,
        ) in options:
            oC = 32 * groups
            iC = 3 * groups
            x_shape = (1, iC, 112, 112)
            mod = M(
                binary_fn,
                unary_fn,
                iC,
                oC,
                dilation,
                groups,
                padding,
                bias,
                kernel_size=kernel_size,
            ).train(mode=mode_train)
            mod = mod.to(memory_format=memory_format)
            # TODO: add bf16 test
            v = torch.randn(x_shape, dtype=torch.float32).to(
                memory_format=memory_format
            )
            with torch.no_grad():
                self.common(
                    mod,
                    (v,),
                )

    def test_linear_packed(self):
        options = itertools.product([[2, 3, 10], [2, 10], [10]], [True, False])
        for input_shape, bias in options:
            mod = torch.nn.Sequential(
                torch.nn.Linear(input_shape[-1], 30, bias=bias)
            ).eval()

            v = torch.randn(input_shape)
            with torch.no_grad():
                self.common(
                    mod,
                    (v,),
                )

    def test_linear_buffer_reuse(self):
        class M(torch.nn.Module):
            def __init__(self):
                super().__init__()
                self.linear1 = torch.nn.Linear(16, 16)
                self.tanh = torch.nn.Tanh()
                self.linear2 = torch.nn.Linear(16, 16)

            def forward(self, x):
                x = self.linear1(x)
                x = self.tanh(x)
                x = self.linear2(x)
                return x

        mod = M().eval()
        v = torch.randn(1, 16)

        with torch.no_grad():

            def compile_fx_wrapper(model_, example_inputs_):
                return compile_fx(model_, example_inputs_)

            def run(*ex, **kwargs):
                return mod(*ex, **kwargs)

            run = torch._dynamo.optimize(compile_fx_wrapper)(run)
            code = run_and_get_cpp_code(run, (v,))
            self.assertFalse("= as_strided(" in code)
            self.assertEqual(run(*v), mod(*v))

    def test_linear_unary(self):
        class M(torch.nn.Module):
            def __init__(
                self,
                unary_fn,
                in_features,
                out_features,
                bias,
                **kwargs,
            ):
                super().__init__()
                self.linear = torch.nn.Linear(
                    in_features,
                    out_features,
                    bias,
                    **kwargs,
                )
                self.unary_fn = unary_fn

            def forward(self, x):
                x = self.linear(x)
                return self.unary_fn(x)

        options = itertools.product(unary_list, [[2, 3, 10], [2, 10]], [True, False])
        dtype = torch.bfloat16
        if has_bf16_support():
            for eltwise_fn, input_shape, bias in options:
                mod = M(eltwise_fn, input_shape[-1], 30, bias=bias).eval()
                # only fuse for linear when the dtype is bf16
                mod = mod.to(dtype)
                v = torch.randn(input_shape).to(dtype)
                with torch.no_grad():
                    self.common(
                        mod,
                        (v,),
                    )

    def test_linear_binary(self):
        class M(torch.nn.Module):
            def __init__(self, eltwise_fn, in_channels, out_channels, bias, **kwargs):
                super().__init__()
                self.linear = torch.nn.Linear(
                    in_channels, out_channels, bias=bias, **kwargs
                )
                self.eltwise = eltwise_fn

            def forward(self, x, y):
                x = self.linear(x)
                x = self.eltwise(x, y)
                return x

        options = itertools.product(binary_list, [[2, 3, 10], [2, 10]], [True, False])
        dtype = torch.bfloat16
        out_feature = 30
        if has_bf16_support():
            for binary_ops, input_shape, bias in options:
                mod = M(binary_ops, input_shape[-1], out_feature, bias).eval()

                # only fuse for linear when the dtype is bf16
                mod = mod.to(dtype)
                v = torch.randn(input_shape).to(dtype)
                other = torch.randn(input_shape[:-1] + [out_feature]).to(dtype)
                with torch.no_grad():
                    self.common(mod, (v, other), atol=2e-3, rtol=0.016)

    def test_conv_transpose2d_packed(self):
        if self.device == "cuda":
            raise unittest.SkipTest("only support cpu conv_transpose2d packed test")

        x_shape = (1, 3, 28, 28)
        mod = torch.nn.Sequential(torch.nn.ConvTranspose2d(3, 64, 3, 3)).eval()
        v = torch.randn(x_shape, dtype=torch.float32)
        with torch.no_grad():
            self.common(
                mod,
                (v,),
            )

    def test_conv_transpose2d_unary(self):
        if self.device == "cuda":
            raise unittest.SkipTest("only support cpu conv_transpose2d unary test")

        class M(torch.nn.Module):
            def __init__(
                self,
                unary_fn,
                in_channels,
                out_channels,
                **kwargs,
            ):
                super().__init__()
                self.conv_transpose2d = torch.nn.ConvTranspose2d(
                    in_channels,
                    out_channels,
                    **kwargs,
                )
                self.unary_fn = unary_fn

            def forward(self, x):
                x = self.conv_transpose2d(x)
                return self.unary_fn(x)

        test_memory_format = [torch.contiguous_format, torch.channels_last]
        options = itertools.product(
            unary_list,
            [True, False],
            [1, 3],
            [1, 2],
            [1, 4],
            [0, 1],
            test_memory_format,
        )

        for (
            unary_fn,
            bias,
            kernel_size,
            dilation,
            groups,
            padding,
            memory_format,
        ) in options:
            oC = 32 * groups
            iC = 3 * groups
            x_shape = (1, iC, 28, 28)
            mod = M(
                unary_fn,
                iC,
                oC,
                kernel_size=kernel_size,
                padding=padding,
                dilation=dilation,
                groups=groups,
                bias=bias,
            ).eval()

            v = torch.randn(x_shape, dtype=torch.float32).to(
                memory_format=memory_format
            )
            with torch.no_grad():
                self.common(
                    mod,
                    (v,),
                )

    def test_view_detach(self):
        def fn(a):
            return a[0].detach()

        self.common(
            fn,
            (torch.randn([4, 4], requires_grad=True),),
        )

    def test_gather1(self):
        def fn(a, b):
            return (
                torch.gather(a.expand([4, 5, 10, 6]), 3, b + 1),
                torch.gather(a.expand([4, 5, 10, 6]), -1, b + 1),
            )

        self.common(
            fn,
            (
                torch.randn([1, 1, 10, 6]),
                torch.randint(5, [4, 5, 10, 1], dtype=torch.int64),
            ),
        )

    def test_gather2(self):
        # 0d tensor
        def fn(a, b):
            return torch.gather(a, 0, b) + torch.gather(a, -1, b)

        x = torch.tensor(123)
        y = torch.tensor(0)
        self.assertEqual(fn(x, y), x + x)

    def test_slice1(self):
        def fn(a):
            return (
                a[:, :10, 0] + a[:, 10:, 0],
                (a + 1)[:, :10, 0] + (a + 1)[:, 10:, 0],
            )

        self.common(
            fn,
            (torch.randn([2, 20, 2]),),
        )

    def test_slice2(self):
        def fn(a):
            return (
                a[:-1, ::2, -1] + a[-1:, 1::2, -2],
                (a + 1)[:-1, ::2, -1] + (a + 2)[-1:, 1::2, -2],
            )

        self.common(
            fn,
            (torch.randn([2, 20, 2]),),
        )

    def test_split_with_sizes(self):
        def fn(a, sizes):
            return [t + 1.0 for t in torch.split(a * 2.0, sizes, -1)]

        self.common(fn, (torch.randn(2, 2, 10), [3, 3, 4]))
        self.common(fn, (torch.randn(2, 2, 10), [4, 3, 3]))
        self.common(fn, (torch.randn(2, 2, 10), [1, 2, 3, 4]))

    def test_split(self):
        def fn(a):
            t = torch.split(a, 3, -1)
            return (t[0], t[1], t[2], t[3])

        def fn2(a):
            return fn(a + 1)

        self.common(
            fn,
            (torch.randn([2, 2, 10]),),
        )

        self.common(
            fn2,
            (torch.randn([2, 2, 10]),),
        )

    def test_to_dtype(self):
        def fn(a, b):
            return (
                aten._to_copy(a, dtype=6),
                aten._to_copy(b + 1, dtype=6),
                aten.to(b, torch.float64),
                aten.to(b, torch.bool),
            )

        self.common(
            fn,
            (
                torch.randn([2, 2, 10]),
                torch.randn([2, 2, 10], dtype=torch.float64),
            ),
        )

    @requires_cuda()
    def test_to_device(self):
        def fn(a):
            if a.device.type == "cpu":
                return aten._to_copy(a, device=torch.device("cuda"), dtype=6, layout=0)
            else:
                return aten._to_copy(a, device=torch.device("cpu"), dtype=6, layout=0)

        self.common(
            fn,
            (torch.randn([2, 2, 10]),),
        )

    def test_to_memory_format(self):
        def fn(a, memory_format):
            return a.to(memory_format=memory_format)

        self.common(
            fn,
            (torch.randn([2, 2, 10, 10]), torch.channels_last),
        )
        self.common(
            fn,
            (
                torch.randn([2, 2, 10, 10]).to(memory_format=torch.channels_last),
                torch.contiguous_format,
            ),
        )

    @requires_cuda()
    def test_to_device_constant(self):
        def fn(a):
            d1 = a.device.type
            if d1 == "cpu":
                d2 = "cuda"
            else:
                d2 = "cpu"

            const1 = torch.as_tensor(list(range(64)), device=d2)
            return (
                torch.arange(10, device=d2).to(d1) + a,
                const1.to(d1),
                (const1 + 1).to(d1),
            )

        self.common(
            fn,
            (torch.randn([10]),),
        )

    @requires_cuda()
    def test_multi_device(self):
        def fn(x):
            x = x + 1
            x = x + 2
            x = x.cuda()
            x = x + 3
            x = x + 4
            x = x.cpu()
            x = x + 5
            x = x + 6
            x = x.cuda()
            x = x + 7
            x = x + 8
            x = x.cpu()
            x = x + 9
            x = x + 10
            return x

        self.common(
            fn,
            (torch.randn([2, 2, 10]),),
            check_lowp=False,  # cpu doesn't understand fp16, and there are explicit .cpu() calls
        )

    @requires_multigpu()
    def test_multi_gpu_device(self):
        def fn(x, y):
            r = torch.ops.aten.div(x, y)
            r = r.to("cuda:1")
            return 2 * r

        self.common(fn, (torch.randn(4), torch.randn(4)), check_lowp=False)

    @requires_multigpu()
    def test_recompile_on_index(self):
        torch.set_float32_matmul_precision("high")

        def gemm(x, y):
            return x @ y

        failed_guard = None

        def fail(guard):
            nonlocal failed_guard
            failed_guard = guard

        gemm_opt = torch._dynamo.optimize("inductor", guard_fail_fn=fail)(gemm)

        x0 = torch.randn(1024, 1024, device="cpu:0")
        y0 = torch.randn(1024, 1024, device="cpu:0")

        gemm_opt(x0, y0)

        x1 = torch.randn(1024, 1024, device="cpu:1")
        y1 = torch.randn(1024, 1024, device="cpu:1")

        gemm_opt(x1, y1)
        self.assertTrue(failed_guard is not None)
        self.assertTrue(
            "tensor 'x' Tensor device index mismatch. Expected device index to be"
            in failed_guard.reason
        )

    def test_unbind(self):
        def fn(a):
            return torch.unbind(a), torch.unbind(a, -1)

        self.common(
            fn,
            (torch.randn([4, 4, 4]),),
        )

    def test_convolution1(self):
        m = torch.nn.Sequential(
            torch.nn.Conv2d(5, 6, [3, 3]),
            torch.nn.ReLU(),
            ToTuple(),
        )

        self.common(
            m,
            (torch.randn([2, 5, 16, 16]),),
            # Mismatched elements: 10 / 2352 (0.4%)
            # Greatest absolute difference: 5.7220458984375e-05 at index (0, 3, 12, 12) (up to 1e-05 allowed)
            # Greatest relative difference: 0.06512477175897748 at index (0, 4, 11, 9) (up to 0.001 allowed)
            atol=6e-5,
            rtol=0.001,
        )

    def test_convolution2(self):
        def fn(x, w, b):
            # transposed conv
            return (aten.convolution(x, w, b, [4], [0], [1], True, [0], 1),)

        self.common(
            fn,
            (
                torch.randn([2, 32, 90]),
                torch.randn([32, 16, 8]),
                torch.randn([16]),
            ),
            check_lowp=False,
        )

    def test_conv2d_channels_last(self):
        if self.device == "cuda":
            raise unittest.SkipTest("only support cpu conv2d channels_last")

        m = torch.nn.Sequential(
            torch.nn.Conv2d(3, 3, 1, 1),
            ToTuple(),
        )
        # only weight is channels_last
        self.common(
            m.to(memory_format=torch.channels_last),
            (torch.randn([2, 3, 16, 16]),),
            check_lowp=False,
        )
        # only activation is channels_last
        self.common(
            m,
            (torch.randn([2, 3, 16, 16]).to(memory_format=torch.channels_last),),
            check_lowp=False,
        )
        # activation and weight are all channels_last
        self.common(
            m.to(memory_format=torch.channels_last),
            (torch.randn([2, 3, 16, 16]).to(memory_format=torch.channels_last),),
            check_lowp=False,
        )

    def test_conv2d_backward_channels_last(self):
        def fn(grad_output, inp, weight):
            convolution_backward_8 = torch.ops.aten.convolution_backward.default(
                grad_output,
                inp,
                weight,
                [320],
                [1, 1],
                [0, 0],
                [1, 1],
                False,
                [0, 0],
                1,
                [True, True, True],
            )
            return convolution_backward_8

        # only weight is channels_last
        self.common(
            fn,
            (
                torch.randn([2, 320, 8, 8]),
                torch.randn([2, 2048, 8, 8]),
                torch.randn([320, 2048, 1, 1]).to(memory_format=torch.channels_last),
            ),
            check_lowp=False,
        )

    def test_conv3d_channels_last(self):
        if self.device == "cuda":
            raise unittest.SkipTest("only support cpu conv3d channels_last")

        m = torch.nn.Sequential(
            torch.nn.Conv3d(3, 3, 1, 1),
            ToTuple(),
        )
        # only weight is channels_last
        self.common(
            m.to(memory_format=torch.channels_last_3d),
            (torch.randn([2, 3, 16, 16, 16]),),
        )
        # only activation is channels_last
        self.common(
            m,
            (torch.randn([2, 3, 16, 16, 16]).to(memory_format=torch.channels_last_3d),),
        )
        # activation and weight are all channels_last
        self.common(
            m.to(memory_format=torch.channels_last_3d),
            (torch.randn([2, 3, 16, 16, 16]).to(memory_format=torch.channels_last_3d),),
        )

    def test_adaptive_avg_pool2d1(self):
        def fn(x):
            return aten._adaptive_avg_pool2d(x, (6, 6)), aten._adaptive_avg_pool2d(
                x + 1, (2, 5)
            )

        self.common(
            fn,
            (torch.randn(2, 4, 16, 16),),
            check_lowp=False,
        )

        # lowering to avg_pool2d case
        self.common(
            fn,
            (torch.randn(2, 4, 3, 3),),
        )

        # no-op case
        self.common(
            fn,
            (torch.randn(2, 4, 6, 6),),
        )

    def test_adaptive_avg_pool2d2(self):
        # Big kernel size, use fallback
        def fn(x):
            return aten._adaptive_avg_pool2d(x, (4, 4))

        torch._inductor.metrics.generated_kernel_count = 0
        self.common(
            fn,
            (torch.randn(2, 4, 21, 21),),
            check_lowp=False,
        )
        self.assertEqual(torch._inductor.metrics.generated_kernel_count, 0)

    def test_max_pool2d1(self):
        def fn(x):
            return aten.max_pool2d_with_indices(x, [3, 3], [2, 2])

        self.common(
            fn,
            (torch.randn(2, 4, 16, 16),),
        )

    def test_max_pool2d2(self):
        def fn(x):
            return aten.max_pool2d_with_indices(x, [3, 3], [2, 2])

        self.common(
            fn,
            (torch.randn([16, 64, 55, 55]),),
        )

    def test_max_pool2d3(self):
        def fn(x):
            # with padding
            return aten.max_pool2d_with_indices(x, [3, 3], [2, 2], [1, 1])

        self.common(
            fn,
            (-torch.arange(1 * 8 * 8, dtype=torch.float32).view(1, 1, 8, 8),),
        )

    def test_max_pool2d4(self):
        def fn(x):
            # with padding
            return aten.max_pool2d_with_indices(x, [3, 3], [2, 2], [0, 0], [1, 1], True)

        self.common(
            fn,
            (torch.randn([2, 8, 111, 111]),),
        )

    def test_max_pool2d5(self):
        def fn(x):
            return aten.max_pool2d_with_indices(x, [3, 3], [])

        self.common(
            fn,
            (torch.randn([16, 64, 55, 55]),),
        )

    def test_max_pool2d6(self):
        # Too big kernel size, use fallback
        def fn(x):
            return aten.max_pool2d_with_indices(x, [13, 13], [])

        torch._inductor.metrics.generated_kernel_count = 0
        self.common(
            fn,
            (torch.randn([16, 64, 55, 55]),),
        )
        self.assertEqual(torch._inductor.metrics.generated_kernel_count, 0)

    def test_avg_pool2d1(self):
        def fn(x):
            return aten.avg_pool2d(x, [3, 3], [2, 2])

        self.common(
            fn,
            (torch.randn(2, 4, 16, 16),),
        )

    def test_avg_pool2d2(self):
        def fn(x):
            return aten.avg_pool2d(x, [3, 3], [2, 2])

        self.common(
            fn,
            (torch.randn([16, 64, 55, 55]),),
        )

    def test_avg_pool2d3(self):
        def fn(x):
            return aten.avg_pool2d(x, [3, 3], [2, 2], [1, 1])

        self.common(
            fn,
            (-torch.arange(1 * 8 * 8, dtype=torch.float32).view(1, 1, 8, 8),),
        )

    def test_avg_pool2d4(self):
        def fn(x):
            return aten.avg_pool2d(x, [3, 3], [2, 2], [0, 0], True)

        self.common(
            fn,
            (torch.randn([2, 8, 111, 111]),),
        )

    def test_avg_pool2d5(self):
        def fn(x):
            return aten.avg_pool2d(x, [3, 3], [2, 2], [1, 1], count_include_pad=False)

        self.common(
            fn,
            (-torch.arange(1 * 8 * 8, dtype=torch.float32).view(1, 1, 8, 8),),
        )

    def test_avg_pool2d6(self):
        def fn(x):
            return aten.avg_pool2d(x, [3, 3], [2, 2], [1, 1], divisor_override=3)

        self.common(
            fn,
            (-torch.arange(1 * 8 * 8, dtype=torch.float32).view(1, 1, 8, 8),),
        )

    def test_avg_pool2d7(self):
        # Large kernel size, use fallback
        def fn(x):
            return aten.avg_pool2d(x, [13, 13], [1, 1], [0, 0])

        torch._inductor.metrics.generated_kernel_count = 0
        self.common(
            fn,
            (-torch.arange(1 * 24 * 24, dtype=torch.float32).view(1, 1, 24, 24),),
        )
        self.assertEqual(torch._inductor.metrics.generated_kernel_count, 0)

    def test_alexnet_prefix(self):
        def forward(arg6, arg7, arg16):
            convolution = torch.ops.aten.convolution(
                arg16, arg7, arg6, [4, 4], [2, 2], [1, 1], False, [0, 0], 1
            )
            relu = torch.ops.aten.relu(convolution)
            max_pool2d_with_indices = torch.ops.aten.max_pool2d_with_indices(
                relu, [3, 3], [2, 2]
            )
            getitem = max_pool2d_with_indices[0]
            return (getitem,)

        self.common(
            forward,
            (
                rand_strided((64,), (1,), torch.float32, "cpu"),
                rand_strided((64, 3, 11, 11), (363, 121, 11, 1), torch.float32, "cpu"),
                rand_strided(
                    (16, 3, 224, 224), (150528, 50176, 224, 1), torch.float32, "cpu"
                ),
            ),
            # Mismatched elements: 127 / 746496 (0.0%)
            # Greatest absolute difference: 0.0009765625 at index (1, 62, 7, 16) (up to 1e-05 allowed)
            # Greatest relative difference: 0.05187467899332306 at index (14, 18, 11, 0) (up to 0.001 allowed)
            atol=1e-3,
            rtol=0.001,
        )

    def test_elu(self):
        def fn(x):
            return aten.elu(x, 1.6732632423543772, 1.0507009873554805) + 2, aten.elu(
                x + 1, 2, 3, 4
            )

        self.common(
            fn,
            (torch.randn([16, 16]),),
        )

    def test_tan(self):
        def fn(x):
            return aten.tan(x) + 2, aten.tan(x + 1)

        self.common(
            fn,
            (torch.randn([16, 16]),),
        )

    def test_tanh(self):
        def fn(x):
            return aten.tanh(x) + 2, aten.tanh(x + 1)

        self.common(
            fn,
            (torch.randn([16, 16]),),
        )

    def test_lgamma(self):
        def fn(x):
            return aten.lgamma(x) + 2, aten.cos(x + 1)

        self.common(
            fn,
            (torch.randn([16, 16]),),
        )

    def test_cos(self):
        def fn(x):
            return aten.cos(x) + 2, aten.cos(x + 1)

        self.common(
            fn,
            (torch.randn([16, 16]),),
        )

    def test_sin(self):
        def fn(x):
            return aten.sin(x) + 2, aten.sin(x + 1)

        self.common(
            fn,
            (torch.randn([16, 16]),),
        )

    def test_repeat(self):
        def fn(x):
            return (
                x.repeat(2, 2, 3, 1),
                x.repeat(8, 1, 1, 1),
                x.repeat(2, 1, 1, 1, 1, 1),
            )

        self.common(
            fn,
            (torch.randn([1, 2, 4, 8]),),
        )

    def test_embedding(self):
        m = torch.nn.Sequential(
            torch.nn.Embedding(10, 4, padding_idx=0),
            torch.nn.ReLU(),
            ToTuple(),
        )

        self.common(
            m,
            (torch.randint(10, [2, 8]),),
        )

    def test_mean(self):
        def fn(x):
            return (
                x.mean(),
                x.mean(-1),
                torch.mean(x, -2, keepdim=True),
                x.mean([0, 1]),
            )

        self.common(
            fn,
            (torch.randn([1, 2, 4, 8]),),
        )

    def test_var_mean(self):
        def fn(x):
            return (
                *torch.var_mean(x, -1),
                *torch.var_mean(x, [1, 3]),
            )

        self.common(
            fn,
            (torch.randn([1, 2, 4, 8]),),
        )

    @config.patch(pick_loop_orders=True)
    def test_transposed_propagates(self):
        @torch._dynamo.optimize("inductor", nopython=True)
        def fn(x, y):
            return x + y

        a = torch.randn(1, 4, 4, 4, device=self.device).permute(0, 2, 3, 1)
        b = torch.randn(4, 4, 4, device=self.device).permute(1, 2, 0)
        c = fn(a, b)
        self.assertEqual(a.stride(), c.stride())
        self.assertEqual(c.stride()[2], 1)

    def test_std(self):
        def fn(x):
            return (
                torch.var(x, True),
                torch.var(x, False),
                torch.var(x, -1, True),
                torch.var(x, -1, False),
                torch.std(x, False),
                torch.std(x, [0, 1], True),
                torch.std(x, [0, 1], False),
                torch.std(x, -2, True, keepdim=True),
            )

        self.common(
            fn,
            (torch.randn([2, 4, 4, 8]),),
        )

    def test_embedding_bag(self):
        def fn(w, i, o):
            return aten._embedding_bag(w, i, o, False, 0, False, None)

        self.common(
            fn,
            (torch.randn([10, 4]), torch.randint(10, [8]), torch.tensor([0, 2, 6])),
        )

    def test_batch_norm_2d(self):
        m = torch.nn.Sequential(
            torch.nn.BatchNorm2d(10),
            torch.nn.ReLU(),
        )
        m.eval()
        self.common(m, (torch.randn([2, 10, 8, 8]),), check_lowp=False)
        self.common(
            m,
            (torch.randn([3, 10, 16, 16]),),
            check_lowp=False,  # too painful to match types of bn model
        )

    def test_layer_norm(self):
        m = torch.nn.Sequential(
            torch.nn.LayerNorm(32),
            torch.nn.ReLU(),
        )
        m.eval()
        self.common(m, (torch.randn([16, 32]),), check_lowp=False)
        if self.device != "cpu":
            self.assertEqual(torch._inductor.metrics.generated_kernel_count, 1)

    def test_transpose_add(self):
        def fn(a, b):
            return a.t() + b

        self.common(
            fn, (torch.randn([16, 32]), torch.randn([32, 16])), check_lowp=False
        )
        if self.device != "cpu":
            self.assertEqual(torch._inductor.metrics.generated_kernel_count, 1)

    @patch.object(config.triton, "persistent_reductions", True)
    def test_softmax_one_kernel_persist(self):
        def fn(x):
            dim = 1
            x_max = torch.amax(x, dim, keepdim=True)
            unnormalized = torch.exp(x - x_max)
            result = unnormalized / torch.sum(unnormalized, dim, keepdim=True)
            return result

        self.common(fn, (torch.randn([16, 32]),), check_lowp=False)
        if self.device != "cpu":
            self.assertEqual(torch._inductor.metrics.generated_kernel_count, 1)

    @patch.object(config.triton, "persistent_reductions", False)
    def test_softmax_one_kernel_loop(self):
        def fn(x):
            x_max = torch.amax(x, 1, keepdim=True)
            unnormalized = torch.exp(x - x_max)
            result = unnormalized / torch.sum(unnormalized, 1, keepdim=True)
            return result

        self.common(fn, (torch.randn([16, 32]),), check_lowp=False)
        if self.device != "cpu":
            self.assertEqual(torch._inductor.metrics.generated_kernel_count, 1)

    def test_cauchy(self):
        def fn(x, y):
            return torch.sum(1 / (torch.unsqueeze(x, -1) - y))

        self.common(
            fn,
            (
                torch.randn(32),
                torch.randn(32),
            ),
            # Absolute difference: 0.0003662109375 (up to 0.0001 allowed)
            # Relative difference: 1.8804297408767818e-05 (up to 1e-05 allowed)
            atol=5 * 1e-4,
            rtol=5 * 1e-5,
            check_lowp=False,
        )
        if self.device != "cpu":
            self.assertEqual(torch._inductor.metrics.generated_kernel_count, 1)

    def test_gather_scatter(self):
        def fn(node_feat, edge_index):
            src_node_feat = node_feat[edge_index[0]]
            dst_node_feat = node_feat[edge_index[1]]
            edge_feat = src_node_feat - dst_node_feat + 1
            new_node_feat = torch.zeros_like(node_feat)
            new_node_feat.scatter_add_(
                0, edge_index[1].unsqueeze(-1).expand_as(edge_feat), edge_feat
            )
            return new_node_feat

        num_nodes = 16
        num_features = 32
        node_feat = torch.randn(num_nodes, num_features)
        edge_index = torch.randint(0, num_nodes, size=(2, num_nodes * 5))
        self.common(
            fn,
            (
                node_feat,
                edge_index,
            ),
            check_lowp=False,
        )
        if self.device != "cpu":
            self.assertEqual(torch._inductor.metrics.generated_kernel_count, 2)

    @config.patch(max_fusion_size=1)
    def test_no_mega_fusion_during_lowering(self):
        n = 50

        def fn(*args):
            x = args[0]
            for i in range(n):
                x = torch.add(x, args[i])
            return x

        self.common(
            fn,
            [torch.randn(64) for _ in range(n)],
            check_lowp=False,
        )
        print("-->", torch._inductor.metrics.generated_kernel_count)
        if self.device != "cpu":
            self.assertTrue(torch._inductor.metrics.generated_kernel_count > 1)

    def test_move_arange(self):
        def fn(x):
            return torch.arange(len(x), device="cpu").to(x.device) + x

        self.common(fn, (torch.randn([32]),), check_lowp=False)
        # if we have a copy there will be more than 1 kernel
        self.assertEqual(torch._inductor.metrics.generated_kernel_count, 1)

    def test_leaky_relu(self):
        def fn(x):
            return aten.leaky_relu(x, 0.2) + 2, aten.leaky_relu(x + 1)

        self.common(
            fn,
            (torch.randn([16, 16]),),
        )

    def test_gelu(self):
        def fn(x):
            return aten.gelu(x) + 2, aten.gelu(x + 1)

        self.common(
            fn,
            (torch.randn([16, 16]),),
        )

    def test_clone(self):
        def fn(x):
            return aten.clone(x) + 2, aten.clone(x + 1)

        self.common(
            fn,
            (torch.randn([16, 16]),),
        )

    def test_masked_fill(self):
        def fn(mask, value):
            return aten.masked_fill(value, mask, -10000.0) + 2, aten.masked_fill(
                value / 2.0, torch.logical_not(mask), 667
            )

        self.common(
            fn,
            (
                torch.randint(0, 1, [1, 16], dtype=torch.bool),
                torch.randn([16, 16]),
            ),
        )

    def test_masked_fill_promotion(self):
        def fn(mask, value):
            return aten.masked_fill(value, mask, torch.tensor(3.5))

        opt_fn = torch._dynamo.optimize("inductor")(fn)
        for inp in (
            torch.randn(
                [16, 16],
                dtype=torch.float16 if self.device == "cuda" else torch.float32,
                device=self.device,
            ),
            torch.randint(16, (16, 16), device=self.device),
        ):

            inputs = (
                torch.randint(0, 1, [1, 16], dtype=torch.bool, device=self.device),
                inp,
            )
            self.assertEqual(fn(*inputs), opt_fn(*inputs))

    def test_fill1(self):
        def fn(x):
            tmp = torch.ones_like(x)
            return tmp, aten.fill.Scalar(tmp, 2)

        self.common(
            fn,
            (torch.randn([16, 16]),),
        )

    def test_fill2(self):
        def fn(x):
            tmp = torch.ones_like(x)
            return tmp, aten.fill.Tensor(tmp, torch.tensor(3.0))

        self.common(
            fn,
            (torch.randn([16, 16]),),
        )

    def test_pow1(self):
        def fn(x):
            return [aten.pow(x, e) for e in range(-8, 9)]

        self.common(
            fn,
            (torch.randn([16, 16]),),
        )

    def test_pow2(self):
        def fn(x):
            return aten.pow(1000, x), aten.pow(x, 1000)

        self.common(
            fn,
            # TODO: Remove dtype once https://github.com/pytorch/pytorch/issues/94010 is fixed
            (
                torch.randn(
                    [16, 16],
                    dtype=torch.float64 if self.device == "cpu" else torch.float32,
                ),
            ),
            # Mismatched elements: 9 / 256 (3.5%)
            # Greatest absolute difference: 2.491354329061828e+28 at index (6, 6) (up to 1e-05 allowed)
            # Greatest relative difference: 2.9793410720160818e-05 at index (4, 5) (up to 1.3e-06 allowed)
            atol=1e-5,
            rtol=3e-05,
        )

    def test_pow3(self):
        # power of 0.5 is special-cased, arbitrary power would still produce triton codegen error
        def fn(x):
            z = torch.tensor(0.123, device=self.device)
            w = z + x
            return torch.pow(w, 0.5)

        opt = torch._dynamo.optimize("inductor")(fn)
        input = torch.rand(())
        self.assertTrue(same(opt(input), fn(input)))

    def test_glu(self):
        def fn(x):
            return aten.glu(x, -1), aten.glu(x, 1), aten.glu(x, 2)

        self.common(
            fn,
            (torch.randn([8, 16, 8, 8]),),
        )

    def test_cat(self):
        def fn(a):
            tmp = a * 2
            return (
                torch.cat((a, a[:, :4] + 1, a + 2), -1),
                torch.cat((tmp, tmp), 0),
                torch.cat((tmp, tmp.double()), 0),
            )

        self.common(
            fn,
            (torch.randn([8, 16]),),
        )
        self.common(
            fn,
            (torch.randn([1, 3, 3, 16]).to(memory_format=torch.channels_last),),
        )

    def test_cat_upcasting(self):
        def fn(arg4_1, slice_7):
            cat_1 = aten.cat.default([arg4_1, slice_7], 1)
            return (cat_1,)

        self.common(
            fn,
            (
                torch.randn([8, 16], dtype=torch.float32),
                torch.randn([8, 20], dtype=torch.float16),
            ),
        )

    def test_cat_extern_kernel(self):
        def fn(x1, x2, x3, x4):
            x = torch.mm(x2, x3)
            s = torch.narrow(x, 1, 0, 100)
            x = torch.mm(s, x4)
            c = torch.cat((x, x1), 1)
            return (c,)

        self.common(
            fn,
            (
                torch.randn(256, 256),
                torch.randn(256, 1024),
                torch.randn(1024, 1600),
                torch.randn(100, 256),
            ),
            check_lowp=False,  # accuracy issues with relatively large matmuls
        )

    def test_cat_of_loops_and_extern_kernel(self):
        class M(torch.nn.Module):
            def __init__(
                self,
                **kwargs,
            ):
                super().__init__()
                self.conv = torch.nn.Conv2d(
                    64,
                    5,
                    1,
                    **kwargs,
                )
                self.max_pool2d = torch.nn.MaxPool2d(2)

            def forward(self, x, y):
                x1 = self.conv(x)
                y1 = self.max_pool2d(y)
                return torch.cat([x1, y1], 1)

        mod = M()
        opt_mod = torch._dynamo.optimize("inductor")(mod)
        memory_format = torch.channels_last
        inputs = (
            torch.randn([1, 64, 16, 16]).to(memory_format=memory_format),
            torch.randn([1, 64, 32, 32]).to(memory_format=memory_format),
        )
        y = mod(*inputs)
        opt_y = opt_mod(*inputs)
        self.assertEqual(y, opt_y)
        self.assertEqual(y.stride(), opt_y.stride())

    def test_cat_inplace(self):
        def fn(x):
            rt = torch.cat([x])
            v = x.sin_()
            return rt

        # can't use self.common because input is modified inplace
        inp = torch.ones(2)
        opt_fn = torch.compile(fn)
        res = opt_fn(inp.clone())
        expected = fn(inp.clone())
        self.assertEqual(res, expected)

    def test_stack(self):
        def fn(a, b):
            return torch.stack(
                [
                    a.expand(12, 16),
                    b.expand(12, 16),
                ],
                2,
            )

        self.common(fn, (torch.randn([1, 16]), torch.randn([12, 1])))

    def test_hardtanh(self):
        def fn(x):
            return F.hardtanh(x), F.hardtanh(x + 1), F.hardtanh(x - 1)

        self.common(
            fn,
            (torch.randn([64]),),
        )

    def test_hardsigmoid(self):
        def fn(x):
            return F.hardsigmoid(x), F.hardsigmoid(x + 3), F.hardsigmoid(x - 3)

        self.common(
            fn,
            (torch.randn([64]),),
        )

    def test_hardswish(self):
        def fn(x):
            return F.hardswish(x), F.hardswish(x + 3), F.hardswish(x - 3)

        self.common(
            fn,
            (torch.randn([64]),),
        )

    def test_rsqrt(self):
        def fn(x):
            return torch.rsqrt(x), torch.rsqrt(x + 1) - 2

        self.common(
            fn,
            (torch.randn([64]),),
        )

    def test_expm1(self):
        def fn(x):
            return torch.expm1(x), torch.expm1(x) * 2

        for dtype in (torch.float16, torch.float, torch.double, torch.int, torch.int64):
            self.common(
                fn,
                (torch.randn([64]).to(dtype=dtype),),
            )
            self.common(
                fn,
                (torch.arange(-1e-5, 1e-5, 1e-7).to(dtype=dtype),),
            )

    def test_log1p(self):
        def fn(x):
            return torch.log1p(x), torch.log1p(x) * 2

        for dtype in (torch.float16, torch.float, torch.double, torch.int, torch.int64):
            self.common(
                fn,
                (torch.randn([64]).to(dtype=dtype),),
            )
            self.common(
                fn,
                (torch.arange(-1e-5, 1e-5, 1e-7).to(dtype=dtype),),
            )

    def test_flip(self):
        def fn(x):
            return torch.flip(x, (-1,)), torch.flip(x, (0, 2)) - 2

        self.common(
            fn,
            (torch.randn([1, 2, 6, 6]),),
        )

    def test_signbit(self):
        def fn(x):
            return torch.signbit(x), ~torch.signbit(-x) & 1

        self.common(
            fn,
            (torch.randn([1, 2, 6, 6]),),
        )

    def test_fmod(self):
        def fn(a, b):
            return torch.fmod(a, b), torch.fmod(3.0 * a, b) - 2.0

        shape = [1, 2, 6, 6]
        self.common(fn, (torch.randn(shape), torch.randn(shape)))

    def test_fmod_zero_dim(self):
        def fn(a, b):
            return (torch.fmod(a, b),)

        self.common(
            fn,
            (
                make_tensor(10, device="cpu", dtype=torch.float32),
                make_tensor((), device="cpu", dtype=torch.float32),
            ),
        )
        self.common(
            fn,
            (
                make_tensor((), device="cpu", dtype=torch.float32),
                make_tensor(10, device="cpu", dtype=torch.float32),
            ),
        )

    def test_log2(self):
        def fn(x):
            return torch.log2(x), torch.log2(x + 1) - 2

        self.common(
            fn,
            (torch.randn([64]) + 10,),
        )

    def test_logsumexp(self):
        def fn(x):
            return torch.logsumexp(x, -1), torch.logsumexp(x, 0) - 2

        self.common(
            fn,
            (torch.randn([8, 8]) + 10,),
        )

    def test_log_fp64(self):
        def fn(x):
            return torch.log(x), torch.log2(x)

        self.common(
            fn,
            (torch.randn([1024], dtype=torch.float64) + 10,),
        )

    def test_bitwise(self):
        def fn(x, y):
            return (
                torch.bitwise_not(x),
                torch.bitwise_or(x, y),
                torch.bitwise_xor(x, y),
                torch.bitwise_and(x, y),
            )

        self.common(
            fn,
            (
                torch.randint(0, 2**30, [64], dtype=torch.int32),
                torch.randint(0, 2**30, [64], dtype=torch.int32),
            ),
        )

    def test_bitwise2(self):
        # again with bool types
        def fn(x, y):
            return (
                torch.bitwise_not(x),
                torch.bitwise_or(x, y),
                torch.bitwise_xor(x, y),
                torch.bitwise_and(x, y),
            )

        self.common(
            fn,
            (
                torch.randint(0, 2, (2, 20), dtype=torch.bool),
                torch.randint(0, 2, (2, 20), dtype=torch.bool),
            ),
        )

    def test_inf(self):
        def fn(a):
            return a + float("inf"), a + float("-inf"), a * -float("inf")

        self.common(fn, (torch.randn(8),))

    def test_remainder(self):
        def fn(a, b):
            return (
                torch.remainder(a, b),
                torch.remainder(a + 1, b - 1),
                torch.remainder(a - 1, b + 1),
            )

        self.common(fn, (torch.randn(64), torch.randn(64)))

    def test_zeros(self):
        def fn(a):
            return (
                a + 1,
                torch.zeros(
                    (1, 8, 64, 64),
                    dtype=torch.float32,
                    device=a.device,
                ),
                torch.zeros(
                    1,
                    8,
                    64,
                    64,
                    dtype=torch.float32,
                    device=a.device,
                ),
                torch.zeros(2, 3, names=None),
                a + torch.ones(8, device=a.device),
                torch.full((2, 3), 3.1416, device=a.device),
            )

        self.common(fn, (torch.randn(8),))

    def test_new_ones(self):
        def fn(a):
            return (
                aten.new_ones(
                    a, [], device=a.device, dtype=6, layout=0, pin_memory=False
                ),
                aten.new_zeros(
                    a, [], device=a.device, dtype=6, layout=0, pin_memory=False
                ),
            )

        self.common(fn, (torch.randn(8),))

    def test_full_like(self):
        def fn(a):
            return torch.full_like(a, 7.777) - 1

        self.common(fn, (torch.randn(8),))

    def test_full_truncation(self):
        def fn(a):
            return a + torch.full_like(a, 7.777)

        for dtype in all_types():
            self.common(fn, (make_tensor(8, dtype=dtype, device="cpu"),))

    def test_index1(self):
        def fn(a, b, c):
            return aten.index(a, [b, c])

        self.common(
            fn,
            (
                torch.randn(8, 8, 12),
                torch.tensor([0, 0, 2, 2], dtype=torch.int64),
                torch.tensor([3, 4, 4, 3], dtype=torch.int64),
            ),
        )
        self.common(
            fn,
            (
                torch.randn(8, 8, 12),
                torch.tensor([[0, 0, 2, 2]], dtype=torch.int64),
                torch.tensor([[3], [4], [4], [3]], dtype=torch.int64),
            ),
        )

    def test_index2(self):
        def fn(a, b):
            return (
                aten.index(a, [b]),
                aten.index(a, [None, b]),
            )

        self.common(
            fn,
            (
                torch.randn(8, 8, 8),
                torch.tensor([[0, 0, 2, 2]], dtype=torch.int64),
            ),
        )

    def test_index3(self):
        def fn(x, ia, ib):
            return (x[:, ia, None, ib, 0],)

        self.common(
            fn,
            (
                torch.randn(3, 4, 4, 4, 3),
                torch.tensor([0, 2, 1], dtype=torch.int64),
                torch.tensor([0, 2, 1], dtype=torch.int64),
            ),
        )

    def test_output_strides(self):
        def fn(x):
            y = x.permute(0, 2, 3, 1).contiguous()
            torch._dynamo.graph_break()
            return y.view(-1, 4)

        inp = torch.rand([4, 4, 4, 4], device=self.device)
        fn_opt = torch._dynamo.optimize("inductor")(fn)

        self.assertEqual(fn(inp), fn_opt(inp))
        self.assertEqual(fn(inp).stride(), fn_opt(inp).stride())

        # no redundant copy
        def foo(x):
            return x[0:2:2].T[3:].squeeze(0)

        foo_opt = torch._dynamo.optimize("inductor")(foo)
        out = foo_opt(inp)
        self.assertEqual(inp.storage(), out.storage())

    def test_index_select(self):
        def fn(a, b):
            return (
                torch.index_select(a, 0, b),
                torch.index_select(a, 1, b),
                torch.index_select(torch.index_select(a, 2, b), 1, b),
            )

        for ind_dtype in (torch.int32, torch.int64):
            self.common(
                fn,
                (
                    torch.randn(8, 8, 8),
                    torch.tensor([0, 0, 2, 1], dtype=ind_dtype),
                ),
            )

    def test_cudnn_rnn(self):
        if self.device == "cpu":
            raise unittest.SkipTest("requires CUDA")

        def fn(
            a0,
            b0,
            b1,
            b2,
            b3,
            b4,
            b5,
            b6,
            b7,
            b8,
            b9,
            b10,
            b11,
            b12,
            b13,
            b14,
            b15,
            a3,
            a4,
            a5,
        ):
            a1 = [
                b0,
                b1,
                b2,
                b3,
                b4,
                b5,
                b6,
                b7,
                b8,
                b9,
                b10,
                b11,
                b12,
                b13,
                b14,
                b15,
            ]
            return aten._cudnn_rnn(
                a0,
                a1,
                4,
                a3,
                a4,
                a5,
                2,
                2048,
                0,
                2,
                False,
                0.0,
                False,
                True,
                [],
                None,
            )

        self.common(
            fn,
            (
                torch.randn([92, 8, 2048]),
                torch.randn([8192, 2048]),
                torch.randn([8192, 2048]),
                torch.randn([8192]),
                torch.randn([8192]),
                torch.randn([8192, 2048]),
                torch.randn([8192, 2048]),
                torch.randn([8192]),
                torch.randn([8192]),
                torch.randn([8192, 4096]),
                torch.randn([8192, 2048]),
                torch.randn([8192]),
                torch.randn([8192]),
                torch.randn([8192, 4096]),
                torch.randn([8192, 2048]),
                torch.randn([8192]),
                torch.randn([8192]),
                torch.randn([167837696]),
                torch.randn([4, 8, 2048]),
                torch.randn([4, 8, 2048]),
            ),
            check_lowp=False,  # difference in rnn is too large between half and float inputs
        )

    def test_upsample_nearest1d(self):
        def fn(a):
            return (
                aten.upsample_nearest1d(a, [74], None),
                aten.upsample_nearest1d(a, [70], None),
                aten.upsample_nearest1d(a, [45], None),
                aten.upsample_nearest1d(a, [36], None),
                aten.upsample_nearest1d(a, None, [2.0]),
            )

        self.common(fn, (torch.randn([2, 4, 37]),))

    def test_upsample_nearest2d(self):
        def fn(a):
            return (
                aten.upsample_nearest2d(a, [74, 76]),
                aten.upsample_nearest2d(a, [70, 75]),
                aten.upsample_nearest2d(a, [45, 74]),
                aten.upsample_nearest2d(a, [36, 39]),
                aten.upsample_nearest2d(a, None, [2.0, 2.0]),
            )

        self.common(fn, (torch.randn([2, 4, 37, 38]),))

    def test_upsample_nearest3d(self):
        def fn(a):
            return (
                aten.upsample_nearest3d(a, [74, 76, 78], None),
                aten.upsample_nearest3d(a, [70, 75, 80], None),
                aten.upsample_nearest3d(a, [45, 74, 103], None),
                aten.upsample_nearest3d(a, [36, 39, 40], None),
                aten.upsample_nearest3d(a, None, [2.0, 2.0, 2.0]),
            )

        self.common(fn, (torch.randn([2, 4, 37, 38, 39]),))

    def test_upsample_nearest2d_backward(self):
        func = torch.ops.aten.upsample_nearest2d_backward

        def fn(a):
            return (
                func(a, output_size=[6, 12], input_size=[3, 3, 3, 6]),
                func(a, output_size=[6, 12], input_size=[3, 3, 4, 5]),
                func(a, output_size=[6, 12], input_size=[3, 3, 2, 8]),
                func(a, output_size=[6, 12], input_size=[3, 3, 2, 8]),
                func(a, output_size=[6, 12], input_size=[3, 3, 4, 7]),
            )

        self.common(fn, (torch.randn([3, 3, 6, 12]),))

    @skip_if_x86_mac()
    def test_upsample_bilinear2d_a(self):
        def fn(a):
            return (
                aten.upsample_bilinear2d(a, [45, 45], False, None),
                aten.upsample_bilinear2d(a, None, True, [2.0, 2.0]),
            )

        self.common(fn, (torch.randn([2, 4, 37, 38]),), atol=2.5e-5, rtol=1.3e-6)

    def test_upsample_bilinear2d_b(self):
        def fn(a):
            return aten.upsample_bilinear2d(a, None, True, [2.0, 2.0])

        self.common(
            fn,
            [
                torch.randn([1, 2, 40, 59]),
            ],
            atol=2.5e-5,
            rtol=1.3e-6,
        )

    def test_reflection_pad2d(self):
        def fn(a):
            return (
                aten.reflection_pad2d(a, [1, 1, 1, 1]),
                aten.reflection_pad2d(a, [1, 2, 3, 4]),
            )

        self.common(
            fn, (torch.randint(0, 999, size=[1, 1, 8, 8], dtype=torch.float32),)
        )

    def test_reflection_pad2d_backward(self):
        def template(size, padding):
            def fn(grad_output, x):
                return aten.reflection_pad2d_backward(grad_output, x, padding)

            x = torch.randint(0, 999, size=size, dtype=torch.float32)
            result = aten.reflection_pad2d(x, padding)
            grad_output = torch.randn_like(result)

            self.common(fn, (grad_output, x))

        template([1, 1, 8, 8], [0, 0, 0, 0])
        template([1, 1, 8, 8], [1, 1, 1, 1])
        template([1, 1, 8, 8], [1, 2, 3, 4])

    def test_grid_sampler_2d(self):
        def fn(a, b):
            return (
                aten.grid_sampler_2d(a, b, 0, 0, True),
                aten.grid_sampler_2d(a, b, 0, 1, False),
            )

        self.common(
            fn,
            (
                torch.randn([4, 3, 352, 352], dtype=torch.float32),
                torch.rand([4, 352, 352, 2], dtype=torch.float32) * 2 - 1,
            ),
            check_lowp=False,
            # Mismatched elements: 154697 / 1486848 (10.4%)
            # Greatest absolute difference: 0.0001976490020751953 at index (0, 0, 101, 243) (up to 1e-05 allowed)
            # Greatest relative difference: 7.332530120481928 at index (1, 1, 258, 301) (up to 1.3e-06 allowed)
            atol=0.0002,
            rtol=1.3e-06,
        )

    def test_upsample_bicubic2d(self):
        def fn(a):
            return (
                aten.upsample_bicubic2d(a, (128, 128), True),
                aten.upsample_bicubic2d(a, (128, 256), False),
            )

        # Mismatched elements: 10 / 196608 (0.0%)
        # Greatest absolute difference: 1.3869255781173706e-05 at index (2, 1, 88, 65) (up to 1e-05 allowed)
        # Greatest relative difference: 0.0033082996811011046 at index (3, 1, 88, 91) (up to 1.3e-06 allowed)
        self.common(
            fn,
            (torch.randn([4, 3, 64, 32], dtype=torch.float32),),
            atol=2e-5,
            rtol=1e-3,
        )

    def test_sort(self):
        def fn(a):
            return torch.sort(a)

        self.common(
            fn, (torch.randint(0, 999, size=[1, 1, 8, 8], dtype=torch.float32),)
        )

    def test_topk(self):
        def fn(a):
            return torch.topk(a, 2, -1)

        self.common(
            fn, (torch.randint(0, 999, size=[1, 1, 8, 8], dtype=torch.float32),)
        )

    def test_long_tensor(self):
        def fn(a):
            return (
                torch.LongTensor([294]).to(a.device) - a,
                torch.as_tensor([295]).to(a.device) + a,
            )

        self.common(fn, (torch.randint(0, 999, size=[8, 8]),))

    def test_constant_pad_1d(self):
        def fn(a):
            return (
                aten.constant_pad_nd(a, [0, 1], 6.0),
                aten.constant_pad_nd(a, [2, 3], 99.0),
            )

        self.common(fn, (torch.randint(0, 999, size=[2, 16, 31], dtype=torch.float32),))

    def test_constant_pad_fill_dtype(self):
        def fn(a, b):
            return (
                aten.constant_pad_nd(a, (1, 1), 1.0) & b,
                aten.constant_pad_nd(a, (1, 1), 0.0) & b,
            )

        self.common(
            fn,
            (torch.randint(2, (4,), dtype=torch.bool), torch.ones(6, dtype=torch.bool)),
        )

    def test_constant_pad_2d(self):
        def fn(a):
            return (
                aten.constant_pad_nd(a, [1, 1, 1, 1], 6.0),
                aten.constant_pad_nd(a, [1, 2, 3, 4], 99.0),
            )

        self.common(
            fn, (torch.randint(0, 999, size=[1, 1, 8, 8], dtype=torch.float32),)
        )

    def test_constant_pad_3d(self):
        def fn(a):
            return (
                aten.constant_pad_nd(a, [1, 2, 3, 4, 5, 6], 6.0),
                aten.constant_pad_nd(a, [0, 0, 3, 4, 0, 0], 6.0),
            )

        self.common(
            fn, (torch.randint(0, 999, size=[2, 4, 4, 4], dtype=torch.float32),)
        )

    def test_constant_pad_float64(self):
        # Repro for https://github.com/pytorch/pytorch/issues/93351
        def fn(input):
            v1 = torch.nn.functional.pad(input, pad=(1, 0))
            return torch.gt(v1, input)

        x = torch.rand([1, 2, 2, 1], dtype=torch.float64)
        self.common(fn, (x,))

    def test_l1_loss(self):
        def fn(a, b):
            return torch.nn.functional.l1_loss(a, b), torch.nn.functional.mse_loss(a, b)

        self.common(
            fn,
            (
                torch.randn([2, 3, 16, 16]),
                torch.randn([2, 3, 16, 16]),
            ),
            check_lowp=False,
        )

    def test_triu(self):
        def fn(a):
            return aten.triu(a, 1), aten.triu(a, 0), aten.triu(a, 2)

        self.common(fn, (torch.randn([2, 10, 10]),))

    def test_no_op_reduction(self):
        def fn(a):
            return a.sum(-1), torch.amax(a + 1, 1, keepdim=True)

        self.common(fn, (torch.randn([8, 1, 1]),))

    def test_inplace_add(self):
        @torch._dynamo.optimize("inductor")
        def fn(x, y):
            return x.add_(y)

        inputs = (
            rand_strided((4, 4), (4, 1), device=self.device),
            rand_strided((4, 4), (4, 1), device=self.device),
        )
        inp_clone = inputs[0].clone()
        out = fn(*inputs)
        self.assertTrue(same(out, inp_clone + inputs[1]))
        self.assertTrue(out is inputs[0])

    # The following 2 tests are meant to check the logic that drops
    # xmask from triton load/store if xnumel = 1
    @requires_cuda()
    def test_single_elem(self):
        def fn(a):
            b = a + 1
            return (b,)

        self.common(fn, (torch.randn(1),))

    @requires_cuda()
    def test_single_elem_indirect(self):
        def fn(a, b):
            c = a[b] + 1
            return (c,)

        a = torch.randn(1)
        b = (torch.tensor([0], dtype=torch.int64),)

        self.common(fn, (a, b))

    def test_inplace_mixed_dtype_ops(self):
        @torch._dynamo.optimize("inductor")
        def fn(x, y):
            z = x + y.float()
            w = z.add_(y)
            return w.mul_(y)

        inputs = (
            rand_strided((4, 4), (4, 1), device=self.device, dtype=torch.float),
            rand_strided((4, 4), (4, 1), device=self.device, dtype=torch.double),
        )
        out = fn(*inputs)
        out_eager = (inputs[0] + inputs[1].float()).add_(inputs[1]).mul_(inputs[1])
        self.assertTrue(same(out, out_eager))

    @config.patch(
        {"triton.ordered_kernel_names": True, "triton.descriptive_kernel_names": False}
    )
    def test_kernel_names(self):
        @torch._dynamo.optimize("inductor")
        def fn(x):
            return 2 * x

        inputs = (rand_strided((8,), (1,), device=self.device),)
        self.assertTrue(same(fn(*inputs), 2 * inputs[0]))

    @config.patch({"triton.cudagraphs": True})
    def test_strided_inputs(self):
        @torch._dynamo.optimize("inductor")
        def fn(x, y):
            return x + y

        inputs = (
            rand_strided((8, 16), (32, 2), device=self.device),
            rand_strided((8, 16), (16, 1), device=self.device),
        )
        self.assertTrue(same(fn(*inputs), inputs[0] + inputs[1]))

    @config.patch({"triton.cudagraphs": True})
    @patch.object(functorch_config, "use_fake_tensor", True)
    def test_input_mutation1(self):
        def fn(a):
            b = a + 1
            a.copy_(b)
            c = a + 2
            return a * b / c

        arg1 = torch.randn(64, device=self.device)
        arg2 = arg1.clone()
        arg3 = torch.randn(64, device=self.device)
        arg4 = arg3.clone()
        correct1 = fn(arg1)
        correct2 = fn(arg3)
        opt_fn = torch._dynamo.optimize_assert(compile_fx)(fn)
        actual1 = opt_fn(arg2)
        actual2 = opt_fn(arg4)

        self.assertTrue(same(actual1, correct1))
        self.assertTrue(same(actual2, correct2))
        self.assertTrue(same(arg1, arg2))
        self.assertTrue(same(arg3, arg4))

    @patch.object(functorch_config, "use_fake_tensor", True)
    def test_input_mutation2(self):
        def fn(a):
            b = a + 1
            a.view(64).copy_(torch.tensor([66.0], device=a.device))
            c = a + 2
            return b, c

        # NOTE: this test fails when none of the inputs require grad.
        # That seems like an inductor bug.
        arg1 = torch.randn([1, 64], device=self.device).requires_grad_(True).add(1)
        arg2 = arg1.clone()
        correct1 = fn(arg1)
        opt_fn = torch._dynamo.optimize_assert(compile_fx)(fn)
        actual1 = opt_fn(arg2)

        self.assertTrue(same(actual1, correct1))
        self.assertTrue(same(arg1, arg2))

    @patch.object(functorch_config, "use_fake_tensor", True)
    def test_input_mutation3(self):
        def fn(a):
            a += 1
            a *= 2
            aten.sigmoid_(a)
            a = a.view(64)
            a += 3
            a *= 4
            aten.relu_(a)
            return a

        arg1 = torch.randn([1, 64], device=self.device)
        arg2 = arg1.clone()
        correct1 = fn(arg1)
        opt_fn = torch._dynamo.optimize_assert(compile_fx)(fn)
        actual1 = opt_fn(arg2)

        self.assertTrue(same(actual1, correct1))
        self.assertTrue(same(arg1, arg2))

    def test_input_mutation4(self):
        def fn(a):
            torch.relu_(a)
            return a

        arg1 = torch.randn([1, 64], device=self.device)
        arg2 = arg1.clone()
        correct1 = fn(arg1)
        opt_fn = torch._dynamo.optimize_assert(compile_fx)(fn)
        actual1 = opt_fn(arg2)

        self.assertTrue(same(actual1, correct1))
        self.assertTrue(same(arg1, arg2))

    @patch.object(functorch_config, "use_fake_tensor", True)
    def test_slice_mutation1(self):
        def fn(a):
            x = torch.zeros_like(a)
            b = x + 1
            x[:, 3] = 3.0
            c = torch.clone(x)
            x[4, :] = 4.0
            d = x + 1
            return x, b, c, d

        self.common(fn, (torch.randn([8, 8]),))

    @patch.object(functorch_config, "use_fake_tensor", True)
    def test_slice_mutation2(self):
        def fn(a):
            a[:, 20:40] = a[:, 20:40] + 1
            a[:, 2:11] = a[:, 1:10] + 2

        arg1 = torch.randn([1, 64], device=self.device)
        arg2 = arg1.clone()
        fn(arg1)
        opt_fn = torch._dynamo.optimize_assert(compile_fx)(fn)
        opt_fn(arg2)

        # TODO, fix: See https://github.com/pytorch/pytorch/issues/94693
        if self.device != "cpu":
            self.assertTrue(same(arg1, arg2))

    def test_indirect_load_broadcast(self):
        def fn(in_ptr0, in_ptr1, in_ptr2):
            return torch.gather(in_ptr1, 0, in_ptr2) + in_ptr0

        arg190 = rand_strided((32, 21), (1, 32), device=self.device, dtype=torch.int64)
        arg190.fill_(0)
        arg111 = rand_strided(
            (9521, 512), (512, 1), device=self.device, dtype=torch.float32
        )
        self.common(
            fn,
            (
                torch.randn(32, 1),
                arg111,
                arg190,
            ),
        )

    @unittest.skipIf(not has_torchvision_roi_align(), "requires torchvision")
    def test_roi_align(self):
        def fn(a, b):
            return torch.ops.torchvision.roi_align(a, b, 0.25, 7, 7, 2, False)

        self.common(fn, (torch.zeros([4, 256, 296, 304]), torch.zeros([2292, 5])))

    @requires_decomp(aten.nll_loss_forward)
    def test_nll_loss_forward(self):
        def fn(a, b):
            return aten.nll_loss_forward(a, b, None, 1, -100)

        self.common(
            fn,
            (
                torch.randn([5, 5]),
                torch.zeros([5], dtype=torch.int64),
            ),
        )

    def test_isinf(self):
        def fn(x):
            return x.isinf(), x.isnan()

        self.common(
            fn, [torch.tensor([1, float("inf"), 2, float("-inf"), float("nan")])]
        )
        self.common(
            fn,
            [
                torch.tensor(
                    [1, float("inf"), 2, float("-inf"), float("nan")],
                    dtype=torch.float64,
                )
            ],
        )

    def test_isinf2(self):
        def fn(x):
            y = torch.tensor(
                [1, float("inf"), 2, float("-inf"), float("nan")], device=self.device
            )
            return x == y

        self.common(
            fn, (torch.tensor([1, float("inf"), 2, float("-inf"), float("nan")]),)
        )

    def test_any(self):
        def fn(x):
            return (
                x.any(-1),
                x.isinf().any(),
                torch.all(x.isinf(), dim=0),
                torch.all(torch.logical_not(x.isinf())),
            )

        self.common(fn, [-torch.rand(64)])
        tmp = torch.randn(16, 8)
        tmp[1, 1] = float("inf")
        self.common(fn, [tmp])

    def test_inplace_activations(self):
        def fn(x):
            a = aten.hardswish_(x + 1)
            b = aten.hardtanh_(x + 1)
            c = aten.leaky_relu_(x + 1)
            d = aten.silu_(x + 1)
            e = aten.log1p(x + 1)
            f = aten.masked_fill_(x + 1, torch.zeros_like(x, dtype=torch.bool), 99.0)
            h = aten.masked_fill_(x + 1, torch.ones_like(x, dtype=torch.bool), 99.0)
            return (a, b, c, d, e, f, h)

        self.common(fn, [torch.randn(64) * 10])

    def test_baddbmm(self):
        def fn(a, b, c):
            return aten.baddbmm(a, b, c)

        self.common(
            fn,
            [
                torch.randn(6, 1, 100),
                torch.randn(6, 128, 64),
                torch.randn(6, 64, 100),
            ],
            # Mismatched elements: 1212 / 76800 (1.6%)
            # Greatest absolute difference: 0.001953125 at index (0, 0, 93) (up to 1e-05 allowed)
            # Greatest relative difference: 1.0 at index (3, 19, 4) (up to 0.001 allowed)
            atol=0.002,
            rtol=0.001,
        )

    @config.patch({"triton.max_tiles": 2})
    def test_fuse_tiled(self):
        def fn(a, b, c):
            return a + b, c + 1

        self.common(
            fn, [torch.randn(128, 1), torch.randn(1, 128), torch.randn(128, 128)]
        )

    def test_expand_as(self):
        def fn(a, b):
            return aten.expand_as(a, b), aten.expand_as(a + 1, b + 1) + 1

        self.common(
            fn,
            [
                torch.randn(6, 1, 100),
                torch.randn(6, 128, 100),
            ],
        )

    def test_index_put1(self):
        def fn(a, b, c):
            return (
                torch.index_put(a, [b], c),
                torch.index_put_(a + 1, [b + 1], c + 1) + 1,
            )

        self.common(
            fn,
            [
                torch.randn([800, 256, 7, 7]),
                torch.randperm(601),
                torch.randn([601, 256, 7, 7]),
            ],
        )
        self.common(
            fn, [torch.randn(1024, 4, 2), torch.arange(4), torch.randn(4, 1, 1)]
        )

    def test_index_put2(self):
        def fn(a, b, c):
            return torch.index_put(a, [b], c, True)

        self.common(
            fn,
            [
                torch.randn([100, 256, 7, 7]),
                torch.randint(0, 100, size=[600], dtype=torch.int64),
                torch.randn([600, 256, 7, 7]),
            ],
            # workaround for https://github.com/openai/triton/issues/558
            check_lowp=False,
        )

    def test_index_put3(self):
        def fn(a, b, c):
            torch.ops.aten.index_put_(a, (None, b, None), c)
            a1 = a + 1
            torch.ops.aten.index_put_(a1, (None, b + 1, None), c + 1)
            return (a, a1)

        self.common(
            fn,
            [
                torch.randn([1024, 4, 2]),
                torch.arange(3),
                torch.randn([1024, 1, 2]),
            ],
        )

    def test_index_put_as_masked_fill(self):
        def fn(a, b, c, d):
            a = a.clone()
            torch.ops.aten.index_put_(a, [b], c, d)
            return a

        self.common(
            fn,
            (
                torch.randn([1024, 4, 2]),
                torch.randn([1024, 4, 2]) > 0,
                torch.randn([]),
                False,
            ),
        )

        self.common(
            fn,
            (
                torch.randn([1024, 4, 2]),
                torch.randn([1024, 4, 2]) > 0,
                torch.randn([]),
                True,
            ),
        )

    def test_index_put_fallback1(self):
        def fn(a, b, c, d):
            a = a.clone()
            torch.ops.aten.index_put_(a, [b], c, d)
            return a

        self.common(
            fn,
            (
                torch.randn([3]),
                torch.as_tensor([True, True, False]),
                torch.randn([2]),
                False,
            ),
        )

        self.common(
            fn,
            (
                torch.randn([3]),
                torch.as_tensor([True, True, False]),
                torch.randn([2]),
                True,
            ),
        )

    def test_index_put_fallback2(self):
        def fn(a, b, c, d, e):
            a = a.clone()
            torch.ops.aten.index_put_(a, [None, b, c], d, e)
            return a

        self.common(
            fn,
            (
                torch.randn([1, 2, 3]),
                torch.as_tensor([0, 1]),
                torch.as_tensor([True, True, False]),
                torch.randn([]),
                False,
            ),
        )
        self.common(
            fn,
            (
                torch.randn([1, 2, 3]),
                torch.as_tensor([0, 1]),
                torch.as_tensor([True, True, False]),
                torch.randn([]),
                True,
            ),
        )

    @config.patch(fallback_random=True)
    def test_bernoulli1(self):
        def fn(a):
            b = torch.empty_like(a)
            return aten.bernoulli_(b), b

        self.common(
            fn,
            [
                torch.randn([100]),
            ],
        )

    def test_bernoulli2(self):
        def fn(a):
            return aten.bernoulli(a)

        self.common(
            fn,
            [torch.tensor([1.0, 1.0, 0.0, 0.0, 1.0, 0.0, 1.0, 1.0])],
        )

    def test_narrow(self):
        def fn(x):
            return aten.narrow(x, 1, 10, 16), aten.narrow(x + 2, 0, 10, 16) + 1

        self.common(fn, [torch.randn(64, 64)])

    def test_as_strided(self):
        def fn(x):
            return (
                aten.as_strided(x, (8, 8, 64), (8 * 64, 64, 1), 0),
                aten.as_strided(x + 1, (8, 8, 64), (8 * 64, 64, 1), 0) + 2,
            )

        def fn_channels_last(x):
            return (
                aten.as_strided(
                    x, (8, 384, 2, 20, 12), (153600, 1, 61440, 384, 7680), 0
                ),
                aten.as_strided(
                    x + 1, (8, 384, 2, 20, 12), (153600, 1, 61440, 384, 7680), 0
                )
                + 2,
            )

        self.common(fn, [torch.randn(64, 64)])
        self.common(
            fn_channels_last,
            [torch.randn(8, 384, 20, 20).to(memory_format=torch.channels_last)],
        )

    def test_as_strided_scatter(self):
        def fn(a, b):
            return aten.as_strided_scatter(
                a * 8 + 10,
                b * 2 - 4,
                size=(a.shape[0], a.shape[1] // 2),
                stride=(a.shape[1], 2),
                storage_offset=0,
            )

        self.common(fn, [torch.randn(10, 1024), torch.randn(10, 512)])

    def test_select_scatter(self):
        def fn(x, a, b):
            return (
                aten.select_scatter(x, a, 1, 0),
                aten.select_scatter(x, b, 0, 1),
            )

        self.common(
            fn,
            [
                torch.randn(8, 197, 38),
                torch.randn(8, 38),
                torch.randn(197, 38),
            ],
        )

    def test_slice_scatter(self):
        def fn(x, a):
            return (
                aten.slice_scatter(x, a, 2, 10, -10),
                aten.slice_scatter(x, a[:, :, :40], 2, 10, -10, 2),
            )

        self.common(
            fn,
            [
                torch.randn(4, 8, 100),
                torch.randn(4, 8, 80),
            ],
        )

    def test_slice_scatter2(self):
        def fn(a, b):
            return aten.slice_scatter(a, b, 0, 0, 9223372036854775807)

        self.common(
            fn,
            [
                torch.randn([8, 197, 384]),
                torch.randn([8, 197, 384]),
            ],
        )

    def test_scatter1(self):
        def fn(a, dim, index, b):
            return aten.scatter(a, dim, index, b)

        self.common(
            fn,
            [
                torch.zeros(2, 3),
                -1,
                torch.tensor([[0]]),
                torch.ones(2, 3),
            ],
        )

    def test_scatter2(self):
        if self.device == "cuda":
            raise unittest.SkipTest("unstable on sm86")

        def fn(a, dim, index, b):
            return aten.scatter.reduce(a, dim, index, b, reduce="add")

        self.common(
            fn,
            [
                torch.zeros(64, 512),
                0,
                torch.zeros((64, 512), dtype=torch.int64),
                torch.ones(64, 512),
            ],
        )

    def test_scatter3(self):
        def fn(a, dim, index, b):
            return aten.scatter(a, dim, index, b, reduce="add")

        self.common(
            fn,
            [
                torch.randn(5, 29, 13),
                2,
                torch.tensor([[[3, 5, 7, 9]]]),
                0.8,  # src can be a scalar
            ],
            # Mismatched elements: 1 / 1885 (0.1%)
            # Greatest absolute difference: 0.00018310546875 at index (0, 0, 3) (up to 1e-05 allowed)
            # Greatest relative difference: 0.0022371364653243847 at index (0, 0, 3) (up to 0.001 allowed)
            atol=2e-4,
            rtol=1e-3,
        )

    def test_scatter4(self):
        def fn(x, ind, src):
            return torch.scatter(x, 0, ind, src)

        self.common(
            fn,
            (torch.randn(196, 992), torch.randint(196, (1, 992)), torch.randn(1, 992)),
        )

    @unittest.skip("Flaky test, needs debugging")
    def test_scatter_add1(self):
        def fn(a, dim, index, b):
            return aten.scatter_add(a, dim, index, b)

        self.common(
            fn,
            [
                torch.randn(2, 3),
                0,
                torch.tensor([[0]]),
                torch.randn(2, 3),
            ],
        )

    def test_scatter_add2(self):
        def fn(a, dim, index, b):
            return aten.scatter_add(a, dim, index, b)

        self.common(
            fn,
            [
                torch.randn(2, 3),
                0,
                torch.tensor([[0, 0, 0], [1, 1, 1]]),
                torch.randn(2, 3),
            ],
        )

    def test_scatter_add3(self):
        def fn(a, dim, index, b):
            return aten.scatter_add(a, dim, index, b)

        self.common(
            fn,
            [
                torch.randn(5, 29, 13),
                2,
                torch.tensor([[[3, 5, 7, 9]]]),
                torch.randn(1, 1, 10),
            ],
        )

    def test_scatter_reduce1(self):
        def fn(a, dim, index, b):
            return aten.scatter_reduce(a, dim, index, b, "sum")

        self.common(
            fn,
            [
                torch.randn(5, 29, 13),
                2,
                torch.tensor([[[3, 5, 7, 9]]]),
                torch.randn(1, 1, 10),
            ],
        )

    def test_scatter_reduce2(self):
        def fn(a, dim, index, b):
            return aten.scatter_reduce(a, dim, index, b, "sum", include_self=False)

        self.common(
            fn,
            [
                torch.randn(2, 3),
                0,
                torch.zeros((2, 3), dtype=torch.int64),
                torch.randn(2, 3),
            ],
        )

    # issue #1150
    def test_dense_mask_index(self):
        if self.device == "cpu":
            raise unittest.SkipTest(
                "https://github.com/pytorch/torchdynamo/issues/1697"
            )

        def fn(x, y):
            y = torch.ops.aten.select.int(y, 0, 2)
            z = x * y
            return z.sum()

        self.common(fn, [torch.randn(102400), torch.randn(3)])

    def test_empty1(self):
        def fn():
            return torch.empty((1, 128, 128))

        self.common(fn, [], assert_equal=False)

    def test_empty2(self):
        def fn():
            return aten.empty((1, 128, 128))

        self.common(fn, [], assert_equal=False)

    def test_new_empty(self):
        def fn(a):
            return aten.new_empty(a, [1, 128, 128])

        self.common(fn, [torch.randn(55)], assert_equal=False)

    def test_empty_strided(self):
        def fn():
            return aten.empty_strided([1, 128, 128], [16384, 128, 1])

        self.common(fn, [], assert_equal=False)

    def test_new_empty_strided(self):
        def fn(a):
            return aten.new_empty_strided(a, [1, 128, 128], [16384, 128, 1])

        self.common(fn, [torch.randn(55)], assert_equal=False)

    @config.patch({"triton.cudagraphs": True})
    def test_dropout(self):
        random.seed(1234)
        torch.manual_seed(1234)

        @torch._dynamo.optimize("inductor")
        def fn1(a):
            return torch.nn.functional.dropout(a)

        x = torch.ones(1000, device=self.device, dtype=torch.float32)
        result1 = fn1(x)
        self.assertTrue(400 < result1.nonzero().shape[0] < 600)
        self.assertTrue(0.9 < result1.mean().item() < 1.1)

        random.seed(1234)
        torch.manual_seed(1234)

        @torch._dynamo.optimize("inductor")
        def fn2(a):
            return torch.nn.functional.dropout(a, 0.5, True)

        result2 = fn2(x)
        self.assertTrue(400 < result2.nonzero().shape[0] < 600)
        self.assertTrue(0.9 < result2.mean().item() < 1.1)

    def test_dropout_deterministic(self):
        @torch._dynamo.optimize("inductor")
        def fn(a):
            return torch.nn.functional.dropout(a, 0.55, True)

        for cg in (False, True):
            with patch.object(config.triton, "cudagraphs", cg):
                torch._dynamo.reset()

                x = torch.ones(1024, device=self.device, dtype=torch.float32)

                torch.manual_seed(1234)
                a0 = fn(x).clone()
                a1 = fn(x).clone()
                a2 = fn(x).clone()

                torch.manual_seed(1234)
                b0 = fn(x).clone()
                b1 = fn(x).clone()
                b2 = fn(x).clone()

                # same seed, same values
                self.assertTrue(torch.allclose(a0, b0))
                self.assertTrue(torch.allclose(a1, b1))
                self.assertTrue(torch.allclose(a2, b2))

                # different calls, different values
                self.assertFalse(torch.allclose(a0, a1))
                self.assertFalse(torch.allclose(a1, a2))

    def test_rand_like_deterministic(self):
        @torch._dynamo.optimize("inductor")
        def fn(a):
            return torch.rand_like(a), torch.rand_like(a)

        x = torch.ones(1024, device=self.device, dtype=torch.float32)

        torch.manual_seed(1234)
        a0 = fn(x)[0].clone()
        a1 = fn(x)[0].clone()
        a2 = fn(x)[0].clone()

        torch.manual_seed(1234)
        b0 = fn(x)[0].clone()
        b1 = fn(x)[0].clone()
        b2 = fn(x)[0].clone()

        # same seed, same values
        self.assertTrue(torch.allclose(a0, b0))
        self.assertTrue(torch.allclose(a1, b1))
        self.assertTrue(torch.allclose(a2, b2))

        # different calls, different values
        self.assertFalse(torch.allclose(a0, a1))
        self.assertFalse(torch.allclose(a1, a2))

        c, d = fn(x)
        self.assertFalse(torch.allclose(c, d))
        self.assertTrue((c >= 0).all())
        self.assertTrue((c < 1).all())
        self.assertTrue((d >= 0).all())
        self.assertTrue((d < 1).all())

    def test_randn_like_empty(self):
        class Model(torch.nn.Module):
            def __init__(
                self,
            ):
                super().__init__()

            def forward(self, v1: torch.Tensor):
                vx = v1.min(dim=1).values
                v2 = torch.randn_like(vx)
                return v2

        model = Model()
        x = torch.rand(10, 3, 0)

        self.common(model, (x,))

    @config.patch(fallback_random=True)
    def test_like_rands(self):
        def fn(x):
            return torch.rand_like(x), torch.randn_like(x)

        self.common(fn, [torch.zeros([20, 20])])

    def test_max_pool2d_with_indices_backward(self):
        def fn(a, b, c):
            return aten.max_pool2d_with_indices_backward(
                a, b, [2, 2], [2, 2], [0, 0], [1, 1], False, c
            )

        x = torch.randn([2, 4, 18, 14])
        result, indices = aten.max_pool2d_with_indices(
            x,
            [2, 2],
            [2, 2],
            [0, 0],
            [1, 1],
            False,
        )

        self.common(
            fn,
            [
                torch.randn_like(result),
                x,
                indices,
            ],
        )

    def test_max_pool2d_with_indices_backward2(self):
        def fn(a, b, c):
            return aten.max_pool2d_with_indices_backward(
                a, b, [3, 3], [2, 2], [1, 1], [1, 1], True, c
            )

        x = torch.randn([2, 4, 40, 56])
        result, indices = aten.max_pool2d_with_indices(
            x,
            [3, 3],
            [2, 2],
            [1, 1],
            [1, 1],
            True,
        )

        self.common(
            fn,
            [
                torch.randn_like(result),
                x,
                indices,
            ],
        )

    # From https://github.com/pytorch/torchdynamo/issues/1200
    def test_max_pool2d_with_indices_backward3(self):
        def fn(a, b, c):
            return aten.max_pool2d_with_indices_backward(
                a, b, [1, 1], [2, 2], [0, 0], [1, 1], False, c
            )

        x = torch.randn([32, 256, 37, 38])
        result, indices = aten.max_pool2d_with_indices(
            x,
            [1, 1],
            [2, 2],
            0,
            1,
            False,
        )
        self.common(
            fn,
            [
                torch.randn_like(result),
                x,
                indices,
            ],
        )

    # From https://github.com/pytorch/torchdynamo/issues/1352
    def test_max_pool2d_with_indices_backward4(self):
        def fn(a, b, c):
            return aten.max_pool2d_with_indices_backward(
                a, b, [5, 5], [1, 1], [2, 2], [1, 1], False, c
            )

        torch._inductor.metrics.generated_kernel_count = 0
        x = torch.randn([2, 64, 3, 4])
        result, indices = aten.max_pool2d_with_indices(
            x,
            [5, 5],
            [1, 1],
            2,
            1,
            False,
        )
        self.common(
            fn,
            [
                torch.randn_like(result),
                x,
                indices,
            ],
        )
        self.assertEqual(torch._inductor.metrics.generated_kernel_count, 1)

    def test_max_pool2d_with_indices_backward5(self):
        # Window size is too big. Should fallback
        def fn(a, b, c):
            return aten.max_pool2d_with_indices_backward(
                a, b, [13, 13], [1, 1], [2, 2], [1, 1], False, c
            )

        torch._inductor.metrics.generated_kernel_count = 0
        x = torch.randn([2, 64, 20, 20])
        result, indices = aten.max_pool2d_with_indices(
            x,
            [13, 13],
            [1, 1],
            2,
            1,
            False,
        )
        self.common(
            fn,
            [
                torch.randn_like(result),
                x,
                indices,
            ],
        )
        self.assertEqual(torch._inductor.metrics.generated_kernel_count, 0)

    def test_avg_pool2d_backward(self):
        def fn(a, b):
            return aten.avg_pool2d_backward(
                a,
                b,
                [2, 2],
                [2, 2],
                [0, 0],
                True,
                False,
                None,
            )

        self.common(
            fn,
            [
                torch.randn([2, 4, 7, 7]),
                torch.randn([2, 4, 14, 14]),
            ],
        )

    def test_avg_pool2d_backward2(self):
        def fn(a, b):
            return aten.avg_pool2d_backward(
                a,
                b,
                [3, 3],
                [1, 1],
                [1, 1],
                True,
                False,
                None,
            )

        self.common(
            fn,
            [
                torch.randn([1, 1, 20, 15]),
                torch.randn([1, 1, 20, 15]),
            ],
        )

    def test_avg_pool2d_backward3(self):
        def fn(a, b):
            return aten.avg_pool2d_backward(
                a,
                b,
                [1, 1],
                [2, 2],
                [0, 0],
                False,
                False,
                None,
            )

        torch._inductor.metrics.generated_kernel_count = 0
        self.common(
            fn,
            [
                torch.randn([1, 2016, 11, 11]),
                torch.randn([1, 2016, 21, 21]),
            ],
        )
        self.assertEqual(torch._inductor.metrics.generated_kernel_count, 1)

    def test_avg_pool2d_backward4(self):
        def fn(a, b):
            return aten.avg_pool2d_backward(
                a,
                b,
                [13, 13],
                [1, 1],
                [0, 0],
                True,
                False,
                None,
            )

        torch._inductor.metrics.generated_kernel_count = 0
        self.common(
            fn,
            [
                torch.randn([1, 16, 12, 12]),
                torch.randn([1, 16, 24, 24]),
            ],
            check_lowp=False,
        )
        self.assertEqual(torch._inductor.metrics.generated_kernel_count, 0)

    def test_mm_views(self):
        def fn(a, b):
            return torch.mm(a.view(32, 32), b.view(32, 32))

        self.common(
            fn,
            (
                torch.randn([32, 32]).transpose(0, 1),
                torch.randn([1, 32, 32]).transpose(0, 1),
            ),
            check_lowp=False,
        )
        expected_kernel = 0
        # codegen mm kernel from template
        self.assertEqual(
            torch._inductor.metrics.generated_kernel_count, expected_kernel
        )

    @config.patch({"triton.cudagraphs": False})
    def test_lowmem_dropout1(self):
        n = 100000
        weight = torch.ones(
            n, device=self.device, dtype=torch.float32, requires_grad=True
        )
        ones = torch.ones(n, device=self.device, dtype=torch.float32)

        @torch._dynamo.optimize_assert("inductor")
        def run(x, train=True):
            return F.dropout(x * weight, 0.33, train)

        def check(r, g):
            rmean = r.mean().item()
            gmean = g.mean().item()
            rcount = len(r.nonzero())
            gcount = len(g.nonzero())

            # dropped elements should match
            self.assertTrue(same(r.nonzero(), g.nonzero()))
            self.assertEqual(rcount, gcount)

            # dropped should be close to 0.33
            self.assertGreater(rcount, 0.64 * n)
            self.assertGreater(0.68 * n, rcount)

            self.assertAlmostEqual(rmean, gmean)
            self.assertAlmostEqual(rmean, 1.0, places=2)

        r1 = run(ones, train=False)
        r1.sum().backward()
        g1 = weight.grad.clone()
        # eval mode should be all ones
        self.assertTrue(same(r1, torch.ones_like(r1)))
        self.assertTrue(same(g1, torch.ones_like(g1)))

        torch.manual_seed(1234)
        weight.grad.zero_()
        r2 = run(ones)
        r2.sum().backward()
        g2 = weight.grad.clone()
        check(r2, g2)

        torch.manual_seed(1234)
        weight.grad.zero_()
        r3 = run(ones)
        r3.sum().backward()
        g3 = weight.grad.clone()
        check(r3, g3)

        # second run is same result as first
        self.assertTrue(same(r2, r3))
        self.assertTrue(same(g2, g3))

    def test_lowmem_dropout2(self):
        m = torch.nn.Sequential(
            torch.nn.Linear(32, 32, bias=False),
            torch.nn.Dropout(),
            torch.nn.Linear(32, 32, bias=False),
            torch.nn.Dropout(),
        ).to(self.device)

        @torch._dynamo.optimize_assert("inductor")
        def run(x):
            return m(x)

        torch._inductor.metrics.generated_kernel_count = 0
        result = run(torch.randn([8, 32], device=self.device))
        result.sum().backward()

        expected_kernel = 4
        self.assertEqual(
            torch._inductor.metrics.generated_kernel_count, expected_kernel
        )

    def test_roll(self):
        def fn(a):
            return (
                aten.roll(a, [-3, 10], [1, 2]),
                aten.roll(a, [5]),
            )

        self.common(
            fn,
            [
                torch.randn([2, 56, 56, 16]),
            ],
        )

    def test_argmax_min_int32(self):
        # https://github.com/pytorch/pytorch/issues/94055
        def fn(a, b):
            c = a.argmax(3)
            return torch.min(b, c)

        a = torch.rand(3, 4, 2, 1).int()
        b = torch.rand(2, 2, 1, 4, 1).int()
        self.common(fn, (a, b))

    def test_argmax_argmin1(self):
        def fn(x):
            return (aten.argmax(x), aten.argmin(x))

        self.common(
            fn,
            [
                torch.randn([8, 256, 256]),
            ],
        )

    def test_argmax_argmin2(self):
        def fn(x):
            return (
                aten.argmax(x, 0),
                aten.argmin(x, 0),
                aten.argmax(x, 1),
                aten.argmin(x, 1),
            )

        self.common(
            fn,
            [
                torch.randn([144, 144]),
            ],
            # Mismatched elements: 1 / 144 (0.7%)
            # Greatest absolute difference: 26 at index (71,)
            # Greatest relative difference: 0.4126984179019928 at index (71,)
            atol=1e-5,
            rtol=0.5,
        )

    def test_conv_backward(self):
        def fn(rank4_inps, rank3_inps, rank5_inps):

            out1 = aten.convolution_backward(
                *rank4_inps,
                [C],
                [1, 1],
                [0, 0],
                [1, 1],
                False,
                [0, 0],
                1,
                [True, True, True],
            )
            out2 = aten.convolution_backward(
                *rank4_inps,
                [C],
                [1, 1],
                [0, 0],
                [1, 1],
                False,
                [0, 0],
                1,
                [True, False, False],
            )
            out3 = aten.convolution_backward(
                *rank3_inps,
                [C],
                [1],
                [0],
                [1],
                False,
                [0],
                1,
                [True, True, True],
            )
            out4 = aten.convolution_backward(
                *rank5_inps,
                [C],
                [1, 1, 1],
                [0, 0, 0],
                [1, 1, 1],
                False,
                [0, 0, 0],
                1,
                [True, True, True],
            )
            return (out1, out2, out3, out4)

        B = 3
        C = 4
        H = 5
        grad_out = torch.randn(B, C, H - 2, H - 2, H - 2)
        inp = torch.randn(B, C, H, H, H)
        weight = torch.randn(C, C, 3, 3, 3)

        def shrink_rank(x, rank):
            res = x
            while res.dim() > rank:
                res = torch.select(res, -1, 0)
            return res.contiguous()

        rank4_inps = [shrink_rank(x, 4) for x in [grad_out, inp, weight]]
        rank3_inps = [shrink_rank(x, 4) for x in [grad_out, inp, weight]]
        rank5_inps = [shrink_rank(x, 5) for x in [grad_out, inp, weight]]

        with torch.backends.cudnn.flags(enabled=True, allow_tf32=False):
            self.common(
                fn,
                [rank4_inps, rank3_inps, rank5_inps],
            )

    @unittest.skip(
        """
        FIXME: In the case of having equally max/min elements, our implementation returns
        the last index instead of the first one
        """
    )
    def test_argmax_argmin3(self):
        def fn(x):
            return (
                aten.argmax(x, 0),
                aten.argmin(x, 0),
                aten.argmax(x, -1),
                aten.argmin(x, -1),
            )

        self.common(
            fn,
            [torch.randint(0, 5, [10, 10])],
        )

    def test_vdd_clamp(self):
        def fn(x):
            return torch.clamp_min(x, 3)

        self.common(
            fn,
            [
                torch.randn([16], requires_grad=True) * 10,
            ],
        )

    def test_tmp_not_defined_issue1(self):
        def forward(
            primals_3,
            primals_4,
            add_tensor,
            convert_element_type_default,
            div_default,
            reciprocal_default,
        ):
            var_default = torch.ops.aten.var(
                convert_element_type_default, [2], correction=0
            )
            sub_tensor = torch.ops.aten.sub.Tensor(add_tensor, div_default)
            mul_tensor_1 = torch.ops.aten.mul.Tensor(sub_tensor, reciprocal_default)
            mul_tensor_2 = torch.ops.aten.mul.Tensor(mul_tensor_1, primals_3)
            add_tensor_2 = torch.ops.aten.add.Tensor(mul_tensor_2, primals_4)
            convert_element_type_default_1 = add_tensor_2.to(dtype=torch.float32)
            convert_element_type_default_2 = convert_element_type_default_1.to(
                dtype=torch.float32
            )
            var_default_1 = torch.ops.aten.var(
                convert_element_type_default_2, [2], correction=0
            )
            broadcast_in_dim_default_2 = var_default_1.reshape(1, 512, 1)
            sum_default_1 = convert_element_type_default_2.sum(2)
            add_tensor_3 = torch.ops.aten.add.Tensor(broadcast_in_dim_default_2, 1e-05)
            return (var_default, sum_default_1, add_tensor_3)

        inps = [
            (torch.Size([1024]), torch.float32),
            (torch.Size([1024]), torch.float32),
            (torch.Size([1, 512, 1024]), torch.float32),
            (torch.Size([1, 512, 1024]), torch.float32),
            (torch.Size([1, 512, 1]), torch.float32),
            (torch.Size([1, 512, 1]), torch.float32),
        ]
        inps = [torch.randn(shape, dtype=dtype) for (shape, dtype) in inps]
        self.common(forward, inps, atol=1e-05, rtol=2e-05)

    @unittest.skipIf(
        TEST_WITH_ASAN
        or os.environ.get("BUILD_ENVIRONMENT", "").startswith("parallelnative"),
        "TODO: debug this with asan",
    )
    def test_tmp_not_defined_issue2(self):
        def forward(arg38_1, arg81_1, getitem_17, new_zeros_default_4):
            div_tensor_7 = torch.ops.aten.div.Tensor(getitem_17, arg81_1)
            mul_tensor_24 = torch.ops.aten.mul.Tensor(div_tensor_7, arg38_1)
            sum_default_7 = torch.ops.aten.sum.default(mul_tensor_24)
            return (new_zeros_default_4, sum_default_7)

        # TODO: Remove once https://github.com/pytorch/pytorch/issues/94017 is resolved
        dtype = torch.float64 if self.device == "cpu" else torch.float32
        args = [
            ((1, 88, 40, 40), (140800, 1600, 40, 1), dtype),
            ((), (), dtype),
            ((1, 88, 40, 40), (140800, 1600, 40, 1), dtype),
            ((3,), (1,), dtype),
        ]
        args = [
            rand_strided(shape, stride, dtype).requires_grad_(True).add(1)
            for shape, stride, dtype in args
        ]
        self.common(forward, args)

    def test_misaligned_address_issue1(self):
        def forward(sub_tensor_1, unsqueeze_default):
            gather_default = torch.ops.aten.gather.default(
                sub_tensor_1, 1, unsqueeze_default
            )
            return gather_default

        args = [
            ((1, 1000), (1000, 1), torch.float32),
            ((1, 1), (1, 1), torch.int64),
        ]
        args = [rand_strided(shape, stride, dtype) for shape, stride, dtype in args]
        self.common(forward, args)

    def test_invalid_operand_issue1(self):
        def forward(arg0_1, arg1_1, arg3_1, squeeze, view_1, slice_1):
            slice_scatter = torch.ops.aten.slice_scatter.default(
                slice_1, arg3_1, 1, 1, 9223372036854775807
            )
            slice_scatter_1 = torch.ops.aten.slice_scatter.default(
                arg1_1, slice_scatter, 0, 0, 9223372036854775807
            )
            slice_2 = torch.ops.aten.slice.Tensor(
                slice_scatter_1, 0, 0, 9223372036854775807
            )
            select_scatter = torch.ops.aten.select_scatter.default(
                slice_2, squeeze, 1, 0
            )
            slice_scatter_2 = torch.ops.aten.slice_scatter.default(
                slice_scatter_1, select_scatter, 0, 0, 9223372036854775807
            )
            view = torch.ops.aten.view.default(slice_scatter_2, [-1, 128])
            embedding = torch.ops.aten.embedding.default(arg0_1, view, 1)
            return [embedding, view_1]

        args = [
            ((50005, 768), (768, 1), torch.float32),
            ((8, 128), (128, 1), torch.int64),
            ((8, 127), (127, 1), torch.int64),
            ((8,), (1,), torch.int64),
            ((1024,), (1,), torch.int64),
            ((8, 128), (128, 1), torch.int64),
        ]
        args = [rand_strided(shape, stride, dtype) for shape, stride, dtype in args]
        self.common(forward, args)

    def test_sizehint_issue1(self):
        def forward(x):
            return torch.nn.functional.unfold(
                x, kernel_size=[4, 4], dilation=1, padding=0, stride=[4, 4]
            )

        args = [((2, 24, 56, 56), (75264, 3136, 56, 1), torch.float32, False)]
        args = [
            rand_strided(sh, st, dt).requires_grad_(rg) for (sh, st, dt, rg) in args
        ]
        self.common(forward, args)

    def test_zero_dim_reductions(self):
        for kd in [True, False]:
            inps0 = (torch.zeros(2, 0, device=self.device, dtype=torch.float16), 1, kd)
            failed_ops = [aten.argmin, aten.argmax, aten.max, aten.min]
            for fo in failed_ops:
                with self.assertRaisesRegex(
                    IndexError, "Expected reduction dim 1 to have non-zero size"
                ):
                    mod = make_fx(fo)(*inps0)
                    _ = compile_fx_inner(mod, inps0)

            pass_ops = [
                lambda *x: fn(*x) for fn in [aten.sum, aten.prod, aten.any, aten.all]
            ]
            for po in pass_ops:
                compiled = torch._dynamo.optimize("inductor")(po)
                expected = po(*inps0)
                actual = compiled(*inps0)

            self.assertTrue(torch.allclose(actual, expected, atol=1e-3, rtol=1e-3))

    def test_lerp(self):
        # non-contiguous inputs for lerp
        def fn0(i0, i1):
            x1 = i0.transpose(-2, -3)
            return torch.lerp(i1, x1, 70000)

        # contiguous inputs for lerp
        def fn1(i0, i1):
            return torch.lerp(i1, i0, 70000)

        def compare(fn, inputs):
            compiled = torch._dynamo.optimize("inductor")(fn)
            expected = fn(*inputs)
            actual = compiled(*inputs)
            self.assertEqual(expected, actual)
            self.assertEqual(expected.stride(), actual.stride())

        compare(fn0, [torch.rand(10, 3, 10), torch.rand(3, 10, 10)])
        compare(fn1, [torch.rand(3, 10, 10), torch.rand(3, 10, 10)])

    def test_unspec_inputs(self):
        if self.device == "cpu":
            raise unittest.SkipTest("segfault with CPU backend")

        def fn(x, y):
            return x + y, x * y, x / y

        opt = torch._dynamo.optimize("inductor")(fn)
        dtypes = [
            torch.float16,
            torch.bfloat16,
            torch.float32,
            torch.float64,
            torch.int32,
            torch.int64,
        ]

        for d in dtypes:
            inputs = (
                rand_strided((2, 3), (3, 1), dtype=torch.float32, device="cuda"),
                rand_strided((), (), dtype=d, device="cpu"),
            )
            self.assertTrue(same(opt(*inputs), fn(*inputs)))
            inputs = (inputs[1], inputs[0])
            self.assertTrue(same(opt(*inputs), fn(*inputs)))

    def test_list_clearing(self):

        if self.device == "cpu":
            contexts = [contextlib.nullcontext]
        else:
            contexts = [
                contextlib.nullcontext,
                lambda: config.patch({"triton.cudagraphs": True}),
            ]

        for context in contexts:
            with context():
                inps = [
                    torch.rand([5, 5]).to(self.device),
                    torch.rand([5, 5]).to(self.device),
                ]
                inp_refs = [weakref.ref(inp) for inp in inps]

                def fn(x, y):
                    a = x + y
                    return (a @ a,)

                fn_fx = make_fx(fn)(inps[0], inps[1])
                fn_compiled = compile_fx_inner(fn_fx, inps)

                test_self = self
                matmul_seen = False

                class TestRefMode(TorchDispatchMode):
                    def __torch_dispatch__(self, func, types, args=(), kwargs=None):
                        kwargs = kwargs if kwargs else {}

                        nonlocal inps
                        nonlocal inp_refs
                        nonlocal test_self
                        nonlocal matmul_seen

                        # by matmul, inputs should be deallocated
                        if func is aten.mm.out:
                            matmul_seen = True
                            test_self.assertEqual(len(inps), 0)
                            test_self.assertIsNone(inp_refs[0]())
                            test_self.assertIsNone(inp_refs[1]())

                        return func(*args, **kwargs)

                with TestRefMode():
                    fn_compiled(inps)

                # for some reason, TorchDispatch doesnt capture the
                # cuda mm call (even without cudagraphs)
                if self.device == "cpu":
                    self.assertTrue(matmul_seen)
                else:
                    self.assertEqual(len(inps), 0)

    def test_dtype_mismatch_issue(self):
        def fn(x):
            attn = torch.nn.functional.pad(x, [0, 1])
            return attn.softmax(dim=-1)

        x = torch.rand(128, 32, 63)
        res_ref = fn(x)
        res = torch._dynamo.optimize("inductor")(fn)(x)
        self.assertEqual(res, res_ref)

    def test_kwargs(self):
        if self.device == "cuda":
            raise unittest.SkipTest("histogramdd only supports cpu")

        def fn(x, y):
            return torch.histogramdd(
                x,
                bins=[3, 3],
                weight=y,
            )

        self.common(
            fn,
            [torch.randn((4, 2)), torch.randn((4))],
        )

    @unittest.skipIf(HAS_CUDA, "test in_out_ptr for CppKernel")
    def test_in_out_buffer(self):
        def fn(x, y):
            z = torch.matmul(x, y.transpose(-1, -2)) / 8.0
            return z

        inps = [torch.randn(1, 2, 8, 4), torch.randn(1, 2, 8, 4)]
        fn_opt = torch._dynamo.optimize("inductor")(fn)
        code = run_and_get_cpp_code(fn_opt, inps)
        self.assertTrue("in_out_ptr" in code)
        self.assertEqual(fn_opt(*inps), fn(*inps))

    @config.patch(profiler_mark_wrapper_call=True)
    def test_profiler_mark_wrapper_call(self):
        from torch.profiler import profile

        @torch._dynamo.optimize("inductor", nopython=True)
        def fn(a, b):
            return a + b

        a = torch.rand((100,))
        b = torch.rand((100,))
        with profile() as prof:
            fn(a, b)
        assert "inductor_wrapper_call" in (
            e.name for e in prof.profiler.function_events
        )

    @config.patch(cpp_wrapper=True)
    def test_cpp_wrapper(self):
        if self.device == "cuda":
            raise unittest.SkipTest("cpp_wrapper only supports cpu")

        device = "cpu"
        for name in [
            "test_as_strided",  # buffer reuse
            "test_bitwise",  # int32
            "test_bmm1",
            "test_bmm2",
            "test_cat",  # alias
            "test_linear1",
            "test_linear2",
            "test_lowmem_dropout1",  # None as output
            "test_mm_views",
            "test_profiler_mark_wrapper_call",  # TODO: fallback to default wrapper for now
            "test_reduction1",  # Reduction
            "test_relu",  # multiple inputs
            "test_silu",  # single input, single output
            "test_sum_dtype",  # float64
            "test_sum_int",  # bool, int64, int8, uint8
            "test_transpose",  # multiple outputs, buffer clear
        ]:
            test_name = f"{name}_{device}"
            assert hasattr(self, test_name), "undefined function"
            func = getattr(self, test_name)
            assert callable(func), "not a callable"
            func()

    @unittest.skipIf(IS_X86 and not HAS_AVX2, "Requires AVX2")
    def test_pixel_shuffle_channels_last(self):
        def fn(x):
            x = torch.nn.functional.pixel_shuffle(x, 2)
            x = torch.nn.functional.relu(x)
            return x

        self.common(
            fn,
            (torch.randn(1, 16, 64, 72).to(memory_format=torch.channels_last),),
        )

    def test_where_broadcast(self):
        # https://github.com/pytorch/pytorch/issues/93374
        def fn(x, p1, p0):
            o = torch.where(x, p1, p0)
            return o

        # https://github.com/pytorch/pytorch/issues/94725
        class Repro(torch.nn.Module):
            def __init__(self):
                super().__init__()
                self.register_buffer(
                    "_tensor_constant0", torch.randn([], dtype=torch.float32)
                )

            def forward(self, arg0_1, arg1_1):
                convert_element_type = torch.ops.prims.convert_element_type.default(
                    arg1_1, torch.bool
                )
                bitwise_not = torch.ops.aten.bitwise_not.default(convert_element_type)
                _tensor_constant0 = self._tensor_constant0
                lift_fresh_copy = torch.ops.aten.lift_fresh_copy.default(
                    _tensor_constant0
                )
                where = torch.ops.aten.where.self(bitwise_not, lift_fresh_copy, arg0_1)
                return (where, bitwise_not)

        self.common(
            fn,
            (torch.tensor([[True]]), torch.rand(13, 7, 3), torch.rand(1, 1)),
        )

        if not torch._dynamo.config.dynamic_shapes:
            args = [
                torch.randn(1, 4, 64, 64),
                torch.zeros(1, 1, 64, 64, dtype=torch.uint8),
            ]
            args[1][:, :, :32, :32] = 1
            eager_args = [x.clone() for x in args]
            eager_mod = Repro()
            mod = make_fx(eager_mod, tracing_mode="real")(*args)
            compiled = compile_fx_inner(mod, args)
            inductor_out = compiled(args)
            eager_out = eager_mod(*eager_args)
            self.assertEqual(inductor_out, eager_out)


def copy_tests(my_cls, other_cls, suffix, test_skips=None):  # noqa: B902
    for name, value in my_cls.__dict__.items():
        if name.startswith("test_"):
            # You cannot copy functions in Python, so we use lambdas here to
            # create objects with different ids. Otherwise, unittest.skip
            # would modify all methods sharing the same object id. Also, by
            # using a default argument in a lambda, we create a copy instead of
            # a reference. Otherwise, we would lose access to the value.
            skips = test_skips and test_skips.get(name)
            if skips and suffix in skips:
                setattr(
                    other_cls,
                    f"{name}_{suffix}",
                    unittest.skip("Skipped!")(lambda self, value=value: value(self)),
                )
            else:
                setattr(
                    other_cls, f"{name}_{suffix}", lambda self, value=value: value(self)
                )


if HAS_CPU:

    class SweepInputsCpuTest(SweepInputs2, TestCase):
        gen = InputGen(10, "cpu")

    SweepInputsCpuTest.populate()

    class CpuTests(TestCase):
        common = check_model
        device = "cpu"

    copy_tests(CommonTemplate, CpuTests, "cpu")

    class CPUReproTests(TestCase):
        def test_conv_stride_constraints(self):
            for fmt in [torch.channels_last, torch.contiguous_format]:
                # TorchDispatch doesn't work in our cuda invocation for some reason
                m = torch.nn.Conv2d(5, 6, [3, 3])

                def fn(inp, weight):
                    return (
                        F.conv2d(
                            inp, weight, None, m.stride, m.padding, m.dilation, m.groups
                        ),
                    )

                inp = torch.randn([2, 5, 16, 16])
                inps = [inp, m.weight.to(memory_format=fmt)]
                fn_fx = make_fx(fn)(*inps)
                fn_compiled = compile_fx_inner(fn_fx, inps)
                test_self = self
                conv_seen = False

                class RecordFunctions(TorchDispatchMode):
                    def __torch_dispatch__(self, func, types, args=(), kwargs=None):
                        kwargs = kwargs if kwargs else {}
                        if func == torch.ops.aten.convolution.default:
                            test_self.assertTrue(
                                args[0].is_contiguous(memory_format=fmt)
                            )
                            test_self.assertTrue(
                                args[1].is_contiguous(memory_format=fmt)
                            )
                            nonlocal conv_seen
                            conv_seen = True

                        return func(*args, **kwargs)

                with RecordFunctions():
                    out = fn_compiled(inps)

                self.assertTrue(conv_seen)

        def test_inplace_squeeze_needed(self):
            mod = torch.nn.Sequential(
                torch.nn.Linear(10, 10),
                torch.nn.LayerNorm(10),
                torch.nn.ReLU(),
            ).eval()

            @torch._dynamo.optimize("inductor")
            def fn(x):
                return mod(x)

            v = torch.randn(10)
            result = fn(v)
            # TODO: OMP parallel reduction order is not deterministic.
            # Hence, the accurarcy might vary up and down. For short term,
            # we increase the tolerance and will fix it later by using
            # aten parallel.
            assert same(result, mod(v), tol=5e-1)

        @unittest.skipIf(
            not codecache.valid_vec_isa_list(), "Does not support vectorization"
        )
        @patch("torch.cuda.is_available", lambda: False)
        def test_sigmoid_with_reduction(self):
            def fn(x):
                x = torch.ops.aten.sigmoid.default(x)
                return torch.ops.aten.mean.dim(x, [-1, -2], True)

            x = torch.randn((1, 8, 8, 8))
            with config.patch({"cpp.simdlen": None}):
                torch._dynamo.reset()
                metrics.reset()
                opt_fn = torch._dynamo.optimize("inductor")(fn)
                opt_fn(x)

                real_out = fn(x)
                compiled_out = opt_fn(x)
                assert same(real_out, compiled_out, equal_nan=True)

        def test_inplace_add_alpha(self):
            def fn(x, y):
                aten.add_.Tensor(x, y, alpha=0.55)
                return (x,)

            x1 = torch.zeros(10)
            x2 = torch.zeros(10)
            x3 = torch.zeros(10)
            y = torch.randn(10)
            fn_fx = make_fx(fn)(x1, y)
            fn_compiled = compile_fx_inner(fn_fx, [x1, y])
            fn(x2, y)
            fn_compiled([x3, y])
            assert same(x2, x3)

        def test_no_op_squeeze(self):
            @torch._dynamo.optimize("inductor")
            def forward(arg0_1):
                return torch.ops.aten.squeeze.dim(arg0_1, 1)

            x = torch.randn((10, 20))
            assert same(x, forward(x))

        def test_parallel_num_threads(self):
            @torch._dynamo.optimize("inductor")
            def fn(x1, x2):
                return x1 + x2

            @contextlib.contextmanager
            def set_num_threads(num_threads):
                orig_num_threads = torch.get_num_threads()
                torch.set_num_threads(num_threads)
                yield
                torch.set_num_threads(orig_num_threads)

            x1 = torch.randn((10, 20))
            x2 = torch.randn((10, 20))
            with set_num_threads(1):
                assert same(x1 + x2, fn(x1, x2))
            with set_num_threads(4):
                assert same(x1 + x2, fn(x1, x2))

        @patch("torch.cuda.is_available", lambda: False)
        def test_timed_cpu_only(self):
            timed(lambda: torch.randn(10), ())

        def test_complex_memory_overlap(self):
            dense = torch.zeros(64, 32)
            self.assertFalse(complex_memory_overlap(dense))
            self.assertFalse(complex_memory_overlap(dense.t()))

            strided = dense.split(4, dim=1)
            self.assertFalse(complex_memory_overlap(strided[0]))
            self.assertFalse(complex_memory_overlap(strided[0].t()))

            unsqueezed = dense.unsqueeze(1)
            self.assertFalse(complex_memory_overlap(unsqueezed))
            self.assertFalse(complex_memory_overlap(unsqueezed.permute(1, 2, 0)))

            expanded = unsqueezed.expand(-1, 2, -1)
            self.assertTrue(complex_memory_overlap(expanded))
            self.assertTrue(complex_memory_overlap(expanded.permute(1, 2, 0)))

            gathered = dense.index_select(0, torch.IntTensor([1, 0, 1]))
            self.assertFalse(complex_memory_overlap(gathered))
            self.assertFalse(complex_memory_overlap(gathered.t()))

        @unittest.skipIf(
            not codecache.valid_vec_isa_list(), "Does not support vectorization"
        )
        @torch._dynamo.config.patch(dynamic_shapes=True)
        def test_vec_dynamic_shapes(self):
            def fn(x):
                return torch.softmax(x, -1)

            value = torch.randn((2, 10))
            with config.patch({"cpp.simdlen": None}):
                torch._dynamo.reset()
                metrics.reset()
                opt_fn = torch._dynamo.optimize("inductor")(fn)
                opt_fn(value)

                real_out = fn(value)
                compiled_out = opt_fn(value)
                assert same(real_out, compiled_out, equal_nan=True)

        @unittest.skipIf(
            not codecache.valid_vec_isa_list(), "Does not support vectorization"
        )
        @patch("torch.cuda.is_available", lambda: False)
        def test_auto_simd(self):
            vec_avx512 = codecache.supported_vec_isa_list[0]
            vec_avx2 = codecache.supported_vec_isa_list[1]
            self.assertTrue(vec_avx512.bit_width() == 512)
            self.assertTrue(vec_avx2.bit_width() == 256)
            self.assertTrue(vec_avx512.nelements() == 16)
            self.assertTrue(vec_avx2.nelements() == 8)
            self.assertTrue(vec_avx512.nelements(torch.bfloat16) == 32)
            self.assertTrue(vec_avx2.nelements(torch.bfloat16) == 16)

            with config.patch({"cpp.simdlen": None}):
                isa = codecache.pick_vec_isa()
                if vec_avx512 in codecache.valid_vec_isa_list():
                    self.assertTrue(isa == vec_avx512)
                else:
                    self.assertTrue(isa == vec_avx2)

            with config.patch({"cpp.simdlen": 0}):
                isa = codecache.pick_vec_isa()
                self.assertFalse(isa)

            with config.patch({"cpp.simdlen": 1}):
                isa = codecache.pick_vec_isa()
                self.assertFalse(isa)

            with config.patch({"cpp.simdlen": 257}):
                isa = codecache.pick_vec_isa()
                self.assertFalse(isa)

            with config.patch({"cpp.simdlen": 513}):
                isa_list = codecache.valid_vec_isa_list()
                if vec_avx512 in isa_list:
                    self.assertFalse(isa)

            with config.patch({"cpp.simdlen": 512}):
                isa_list = codecache.valid_vec_isa_list()
                if vec_avx512 in isa_list:
                    isa = codecache.pick_vec_isa()
                    self.assertTrue(isa == vec_avx512)

            with config.patch({"cpp.simdlen": 256}):
                isa_list = codecache.valid_vec_isa_list()
                if vec_avx2 in isa_list:
                    isa = codecache.pick_vec_isa()
                    self.assertTrue(isa == vec_avx2)

        @unittest.skipIf(
            not codecache.valid_vec_isa_list(), "Does not support vectorization"
        )
        @patch("torch.cuda.is_available", lambda: False)
        def test_masked_fill_softmax(self):
            def fn(value, mask):
                mask = mask.to(torch.bool)
                x = torch.masked_fill(value, mask, -33.0)
                return torch.softmax(x, -1)

            value = torch.randn((2, 17))
            mask = torch.randint(0, 1, size=(2, 17), dtype=torch.uint8)
            with config.patch({"cpp.simdlen": None}):
                torch._dynamo.reset()
                metrics.reset()
                opt_fn = torch._dynamo.optimize("inductor")(fn)
                opt_fn(value, mask)

                real_out = fn(value, mask)
                compiled_out = opt_fn(value, mask)
                assert same(real_out, compiled_out, equal_nan=True)
                assert metrics.generated_cpp_vec_kernel_count >= 1

        def test_load_same_bool_tensor_twice(self):
            @torch._dynamo.optimize("inductor")
            def fn(a, b):
                x = torch.masked_fill(a, b, -33.0)
                y = torch.masked_fill(a, b, -33.0)
                return x, y

            value = torch.randn((2, 17))
            mask = torch.randint(0, 1, size=(2, 17), dtype=torch.uint8).to(torch.bool)
            fn(value, mask)

        def test_cpu_vec_cosim(self):
            cpp_vec_op_list = []
            cpp_op_list = []

            for k, v in CppVecOverrides.__dict__.items():
                if isinstance(v, staticmethod):
                    cpp_vec_op_list.append(k)
            for k, v in CppOverrides.__dict__.items():
                if isinstance(v, staticmethod):
                    cpp_op_list.append(k)

            diff = [
                "index_expr",
                "signbit",
                "isinf",
                "mod",
                "masked",
                "randn",
                "isnan",
                "rand",
            ]
            union = {*cpp_vec_op_list, *diff}
            self.assertTrue(set(cpp_op_list).issubset(union))

        @unittest.skipIf(
            not codecache.valid_vec_isa_list(), "Does not support vectorization"
        )
        @patch("torch.cuda.is_available", lambda: False)
        def test_new_vec_op_cpu_only(self):
            def fn(x):
                return (torch.log1p(torch.expm1(torch.erf(x))),)

            x = torch.randn((2, 9))
            x[0, 0] = torch.nan
            x[1, -1] = torch.nan

            with config.patch({"cpp.simdlen": None}):
                torch._dynamo.reset()
                metrics.reset()
                traced = make_fx(fn)(x)
                compiled = compile_fx_inner(traced, [x])
                assert same(fn(x)[0], compiled([x])[0], equal_nan=True)
                assert metrics.generated_cpp_vec_kernel_count == 1

        @unittest.skipIf(
            not codecache.valid_vec_isa_list(), "Does not support vectorization"
        )
        @patch("torch.cuda.is_available", lambda: False)
        def test_vec_cpu_only_for_all_available_isa(self):
            def fn(x):
                return (torch.sin(torch.cos(torch.erf(x))),)

            x = torch.randn((2, 9))
            x[0, 0] = torch.nan
            x[1, -1] = torch.nan

            bit_widths = [isa._bit_width for isa in codecache.valid_vec_isa_list()] + [
                None
            ]
            for item in bit_widths:
                with config.patch({"cpp.simdlen": item}):
                    torch._dynamo.reset()
                    metrics.reset()
                    traced = make_fx(fn)(x)
                    compiled = compile_fx_inner(traced, [x])
                    assert same(fn(x)[0], compiled([x])[0], equal_nan=True)
                    assert metrics.generated_cpp_vec_kernel_count == 1

        @unittest.skipIf(
            not codecache.valid_vec_isa_list(), "Does not support vectorization"
        )
        @patch("torch.cuda.is_available", lambda: False)
        def test_vec_compare_op_cpu_only(self):
            def fn(x):
                y1 = torch.eq(x, 1.0)
                x = torch.where(y1, x, -x)
                y2 = torch.ne(x, 0.0)
                x = torch.where(y2, x, -x)
                y3 = torch.lt(x, 5.0)
                x = torch.where(y3, x, x - 1.0)
                y4 = torch.gt(x, -2.0)
                x = torch.where(y4, x, x + 1.0)
                y5 = torch.le(x, 8.0)
                x = torch.where(y5, x, x - 1.0)
                y6 = torch.ge(x, -3.0)
                x = torch.where(y6, x, x + 1.0)
                y7 = x == 1.0
                x = torch.where(y7, x, -x)
                y8 = x != 0.0
                x = torch.where(y8, x, -x)
                y9 = x < 5.0
                x = torch.where(y9, x, x - 1.0)
                y10 = x > -2.0
                x = torch.where(y10, x, x + 1.0)
                y11 = x <= 8.0
                x = torch.where(y11, x, x - 1.0)
                y12 = x >= -3.0
                x = torch.where(y12, x, x + 1.0)
                return (x,)

            x = torch.randn((2, 9))

            with config.patch({"cpp.simdlen": None}):
                torch._dynamo.reset()
                metrics.reset()
                traced = make_fx(fn)(x)
                compiled = compile_fx_inner(traced, [x])
                assert same(fn(x)[0], compiled([x])[0], equal_nan=True)
                assert metrics.generated_cpp_vec_kernel_count == 1
                assert (
                    metrics.generated_kernel_count
                    - metrics.generated_cpp_vec_kernel_count
                ) == 0

        @unittest.skipIf(
            not codecache.valid_vec_isa_list(), "Does not support vectorization"
        )
        @patch("torch.cuda.is_available", lambda: False)
        def test_cpp_vec_constant_checker(self):
            _graph: torch.fx.Graph = torch.fx.Graph()
            a: torch.fx.Node = _graph.create_node("placeholder", "ops")
            iv: torch.fx.Node = _graph.create_node("placeholder", "iv")
            fv: torch.fx.Node = _graph.create_node("placeholder", "fv")
            b: torch.fx.Node = _graph.create_node(
                "call_method",
                "constant",
                args=(
                    a,
                    iv,
                    torch.int64,
                ),
            )
            c: torch.fx.Node = _graph.create_node(
                "call_method",
                "constant",
                args=(
                    a,
                    fv,
                    torch.double,
                ),
            )
            _graph.output((b, c))

            def get_index():
                return ""

            submodules = {"get_index": get_index}

            graph_lowering = GraphLowering(
                torch.fx.GraphModule(submodules, _graph),
                shape_env=None,
                num_static_inputs=0,
            )
            with patch.object(graph_lowering, "wrapper_code", ""), V.set_graph_handler(
                graph_lowering
            ):
                # The moset inner loop variable is used in the index_expr
                tiling_factor = codecache.pick_vec_isa().nelements(dtype=torch.float)
                with CppVecKernelChecker(
                    args=None, num_threads=1, tiling_factor=tiling_factor
                ) as vec_checker:
                    i32_iinfo = np.iinfo(np.int32)
                    f32_iinfo = np.finfo(np.float32)
                    InterpreterShim(_graph, submodules).run(
                        V.get_ops_handler(), i32_iinfo.max, f32_iinfo.max
                    )
                    self.assertTrue(vec_checker.simd_vec)

                    vec_checker.simd_vec = True
                    InterpreterShim(_graph, submodules).run(
                        V.get_ops_handler(), i32_iinfo.min, f32_iinfo.min
                    )
                    self.assertTrue(vec_checker.simd_vec)

                    vec_checker.simd_vec = True
                    InterpreterShim(_graph, submodules).run(
                        V.get_ops_handler(), i32_iinfo.min, np.inf
                    )
                    self.assertTrue(vec_checker.simd_vec)

                    vec_checker.simd_vec = True
                    InterpreterShim(_graph, submodules).run(
                        V.get_ops_handler(), i32_iinfo.min, -np.inf
                    )
                    self.assertTrue(vec_checker.simd_vec)

                    vec_checker.simd_vec = True
                    InterpreterShim(_graph, submodules).run(
                        V.get_ops_handler(), i32_iinfo.min - 1, f32_iinfo.min
                    )
                    self.assertFalse(vec_checker.simd_vec)

                    vec_checker.simd_vec = True
                    InterpreterShim(_graph, submodules).run(
                        V.get_ops_handler(), i32_iinfo.max + 1, f32_iinfo.max
                    )
                    self.assertFalse(vec_checker.simd_vec)

                    vec_checker.simd_vec = True
                    InterpreterShim(_graph, submodules).run(
                        V.get_ops_handler(), i32_iinfo.min, f32_iinfo.min * (1 + 1e-5)
                    )
                    self.assertFalse(vec_checker.simd_vec)

                    vec_checker.simd_vec = True
                    InterpreterShim(_graph, submodules).run(
                        V.get_ops_handler(), i32_iinfo.max, f32_iinfo.max * (1 + 1e-5)
                    )
                    self.assertFalse(vec_checker.simd_vec)

        @unittest.skipIf(
            not codecache.valid_vec_isa_list(), "Does not support vectorization"
        )
        @patch("torch.cuda.is_available", lambda: False)
        def test_cpp_vec_index_expr_checker(self):
            _graph: torch.fx.Graph = torch.fx.Graph()
            a: torch.fx.Node = _graph.create_node("placeholder", "ops")
            b: torch.fx.Node = _graph.create_node("call_module", "get_index", args=())
            c: torch.fx.Node = _graph.create_node(
                "call_method",
                "index_expr",
                args=(
                    a,
                    b,
                    torch.int64,
                ),
            )
            _graph.output(c)

            def get_index():
                return ""

            submodules = {"get_index": get_index}
            graph_lowering = GraphLowering(
                torch.fx.GraphModule(submodules, _graph),
                shape_env=None,
                num_static_inputs=0,
            )
            with patch.object(graph_lowering, "wrapper_code", ""), V.set_graph_handler(
                graph_lowering
            ):
                itervars = [sympy.Symbol("i"), sympy.Symbol("j"), sympy.Symbol("k")]

                tiling_factor = codecache.pick_vec_isa().nelements(dtype=torch.float)
                # The moset inner loop variable is used in the index_expr
                with CppVecKernelChecker(
                    args=None, num_threads=1, tiling_factor=tiling_factor
                ) as vec_checker:

                    def get_index():
                        return -itervars[0] ** 2 + 2 * itervars[0] + itervars[1]

                    ranges = [0, 100, 200]
                    vec_checker.itervars = itervars[:2]
                    vec_checker.ranges = ranges[:2]
                    submodules = {"get_index": get_index}
                    InterpreterShim(_graph, submodules).run(V.get_ops_handler())
                    self.assertFalse(vec_checker.simd_vec)

                # Most inner loop variable irrevalant
                with CppVecKernelChecker(
                    args=None, num_threads=1, tiling_factor=tiling_factor
                ) as vec_checker:

                    def get_index():
                        return -itervars[0] ** 2 + 2 * itervars[0] + itervars[1]

                    ranges = [0, 100, 200]
                    vec_checker.itervars = itervars
                    vec_checker.ranges = ranges
                    submodules = {"get_index": get_index}
                    InterpreterShim(_graph, submodules).run(V.get_ops_handler())
                    self.assertTrue(vec_checker.simd_vec)

                i32_iinfo = np.iinfo(np.int32)
                _max_value = i32_iinfo.max + 1
                ranges = [_max_value, _max_value, _max_value]
                # Most inner loop variable irrevalant but max value is greater than
                # the max value of INT32
                with CppVecKernelChecker(
                    args=None, num_threads=1, tiling_factor=tiling_factor
                ) as vec_checker:

                    def get_index():
                        return itervars[0]

                    submodules = {"get_index": get_index}
                    vec_checker.itervars = itervars
                    vec_checker.ranges = ranges
                    InterpreterShim(_graph, submodules).run(V.get_ops_handler())
                    self.assertFalse(vec_checker.simd_vec)

                # Most inner loop variable irrevalant but min value is greater than
                # the min value of INT32
                with CppVecKernelChecker(
                    args=None, num_threads=1, tiling_factor=tiling_factor
                ) as vec_checker:

                    def get_index():
                        return -itervars[0] - 2

                    submodules = {"get_index": get_index}
                    vec_checker.itervars = itervars
                    vec_checker.ranges = ranges
                    InterpreterShim(_graph, submodules).run(V.get_ops_handler())
                    self.assertFalse(vec_checker.simd_vec)

        @unittest.skipIf(
            not codecache.valid_vec_isa_list(), "Does not support vectorization"
        )
        @patch("torch.cuda.is_available", lambda: False)
        def test_maxpool2d_cpu_only(self):
            input = torch.randn(10, 32, 20, 20).to(memory_format=torch.channels_last)
            maxpool = torch.nn.MaxPool2d(kernel_size=3, stride=2, padding=1)

            def func(x):
                return maxpool(x)

            with patch.object(config.cpp, "simdlen", None):
                torch._dynamo.reset()
                metrics.reset()
                graph = torch.compile(func, backend="inductor")
                graph(input)
                assert same(graph(input), func(input), equal_nan=True)
                assert metrics.generated_cpp_vec_kernel_count == 1

        @unittest.skipIf(
            not codecache.valid_vec_isa_list(), "Does not support vectorization"
        )
        @patch("torch.cuda.is_available", lambda: False)
        def test_sign_cpu_only(self):
            def fn(x):
                return (torch.sign(x),)

            x = torch.randn((2, 9))
            x[0, 0] = torch.nan
            x[1, -1] = torch.nan

            with config.patch({"cpp.simdlen": None}):
                torch._dynamo.reset()
                metrics.reset()
                traced = make_fx(fn)(x)
                compiled = compile_fx_inner(traced, [x])
                assert same(fn(x)[0], compiled([x])[0], equal_nan=True)
                assert metrics.generated_cpp_vec_kernel_count == 1

        # Currently, we enabled AVX2 and AVX512 for vectorization. If the platform is not
        # supported, the vectorization will not work and skip this test case. For ARM or
        # other platforms support, we just need to add the ISA info to the supported_vector_isa
        # and include proper aten vectorization head file.
        @unittest.skipIf(
            not codecache.valid_vec_isa_list(), "Does not support vectorization"
        )
        @patch("torch.cuda.is_available", lambda: False)
        def test_vec_kernel_cpu_only(self):
            def fn(x1, x2):
                # Current, there are some limitations as follows.
                #   rsqrt:
                #     assert [both a fallback and a decomp for same kernel: aten.rsqrt.default]
                #   round:
                #     couldn't find symbolic meta function/decomposition
                #   fmod/logical_and/logic_or:
                #     vec kernel has not support to_type
                x = torch.abs(x1)
                x = torch.sin(x)
                x = torch.neg(x)
                x = torch.square(x)
                x = torch.sigmoid(x)
                x = torch.relu(x)
                x = torch.cos(x)
                x = torch.exp(x)
                x = torch.sqrt(x)
                x = torch.add(x, x1)
                x = torch.sub(x, x2)
                x = torch.mul(x, x1)
                x = torch.div(x, x1)
                x = torch.pow(x, 10)
                x = torch.log(x)
                x = torch.floor(x)
                x = torch.ceil(x)
                x = torch.trunc(x)
                x = torch.lgamma(x)
                x = torch.fmod(x, x2)
                x = torch.sign(x)
                res = x + x2
                return (res,)

            x1 = torch.randn((10, 20))
            x2 = torch.randn((10, 20))

            with config.patch({"cpp.simdlen": 1}):
                torch._dynamo.reset()
                metrics.reset()
                traced = make_fx(fn)(x1, x2)
                compiled = compile_fx_inner(traced, [x1, x2])
                assert same(fn(x1, x2)[0], compiled([x1, x2])[0], equal_nan=True)
                assert metrics.generated_cpp_vec_kernel_count == 0

            with config.patch({"cpp.simdlen": None}):
                torch._dynamo.reset()
                metrics.reset()
                traced = make_fx(fn)(x1, x2)
                compiled = compile_fx_inner(traced, [x1, x2])
                assert same(fn(x1, x2)[0], compiled([x1, x2])[0], equal_nan=True)
                assert metrics.generated_cpp_vec_kernel_count == 1

                torch._dynamo.reset()
                metrics.reset()
                x1 = x1.permute(1, 0)
                x2 = torch.randn((20, 10))
                traced = make_fx(fn)(x1, x2)
                compiled = compile_fx_inner(traced, [x1, x2])
                assert same(fn(x1, x2)[0], compiled([x1, x2])[0], equal_nan=True)
                assert metrics.generated_cpp_vec_kernel_count == 1

                torch._dynamo.reset()
                metrics.reset()
                x1 = torch.randn((10, 7))
                x2 = torch.randn((10, 7))
                traced = make_fx(fn)(x1, x2)
                compiled = compile_fx_inner(traced, ([x1, x2]))
                assert same(fn(x1, x2)[0], compiled([x1, x2])[0], equal_nan=True)
                assert metrics.generated_cpp_vec_kernel_count == 1

        @unittest.skipIf(
            sys.platform != "linux", "cpp kernel profile only support linux now"
        )
        @patch("torch.cuda.is_available", lambda: False)
        @config.patch({"cpp.enable_kernel_profile": True})
        def test_cpp_kernel_profile(self):
            from torch.profiler import profile

            @torch._dynamo.optimize("inductor", nopython=True)
            def fn(a, b):
                return a + b

            a = torch.rand((100,))
            b = torch.rand((100,))
            with profile() as prof:
                fn(a, b)

            kernel_profile_events = []
            for e in prof.profiler.function_events:
                if "kernel_cpp_0" in e.name:
                    kernel_profile_events.append(e.name)
            assert len(kernel_profile_events) > 0

        @unittest.skipIf(
            not codecache.valid_vec_isa_list(), "Does not support vectorization"
        )
        def test_channel_shuffle_cl_output(self):
            """code and shape extracted from shufflenet_v2_x1_0"""

            def channel_shuffle(x, groups):
                batchsize, num_channels, height, width = x.size()
                channels_per_group = num_channels // groups
                x = x.view(batchsize, groups, channels_per_group, height, width)
                x = torch.transpose(x, 1, 2).contiguous()
                x = x.view(batchsize, -1, height, width)
                return x.contiguous(memory_format=torch.channels_last)

            for simdlen in (None, 256, 1):
                with config.patch({"cpp.simdlen": simdlen}):
                    torch._dynamo.reset()
                    metrics.reset()
                    x = torch.randn(64, 58, 28, 28)
                    opt_fn = torch._dynamo.optimize("inductor")(channel_shuffle)
                    same(channel_shuffle(x, 2), opt_fn(x, 2))
                    if simdlen != 1:
                        assert metrics.generated_cpp_vec_kernel_count == 1

        @slow()
        @unittest.skipIf(
            not codecache.valid_vec_isa_list(), "Does not support vectorization"
        )
        def test_transpose_with_norm(self):
            """a sub-module from TIMM gmlp_s16_224"""

            class Model(torch.nn.Module):
                def __init__(self):
                    super().__init__()
                    self.linear = torch.nn.Linear(
                        in_features=256, out_features=1536, bias=True
                    )
                    self.act = torch.nn.GELU()
                    self.norm = torch.nn.LayerNorm(768)
                    self.proj = torch.nn.Linear(196, 196)
                    self.fc = torch.nn.Linear(
                        in_features=768, out_features=256, bias=True
                    )

                def forward(self, x):
                    x = self.linear(x)
                    x = self.act(x)
                    u, v = x.chunk(2, dim=-1)
                    v = self.norm(v)
                    v = self.proj(v.transpose(-1, -2))
                    y = u * v.transpose(-1, -2)
                    return self.fc(y)

            x = torch.randn(128, 196, 256)
            for simdlen in (None, 256, 1):
                with config.patch({"cpp.simdlen": simdlen}):
                    for eval_mode in [True, False]:
                        torch._dynamo.reset()
                        metrics.reset()
                        m = Model().eval() if eval_mode else Model()
                        opt_fn = torch._dynamo.optimize("inductor")(m)
                        same(m(x), opt_fn(x))
                        if simdlen != 1:
                            assert metrics.generated_cpp_vec_kernel_count == 6

        @unittest.skipIf(
            not codecache.valid_vec_isa_list(), "Does not support vectorization"
        )
        def test_transpose_copy(self):
            def fn(a):
                return a.t().contiguous()

            for simdlen in (None, 256, 1):
                with config.patch({"cpp.simdlen": simdlen}):
                    for shape in (
                        (7, 7),
                        (8, 8),
                        (9, 9),
                        (16, 16),
                        (17, 17),
                        (32, 32),
                        (33, 33),
                    ):
                        torch._dynamo.reset()
                        metrics.reset()
                        x = torch.randn(shape)
                        opt_fn = torch._dynamo.optimize("inductor")(fn)
                        same(fn(x), opt_fn(x))
                        if simdlen != 1:
                            assert metrics.generated_cpp_vec_kernel_count == 1

        def test_transpose_non_contiguous(self):
            def fn(a):
                # From part of timm HaloAttn:
                # (https://github.com/rwightman/pytorch-image-models/blob/main/timm/layers/halo_attn.py#L97).
                # Fixed https://github.com/pytorch/pytorch/issues/94269 accuracy issue.
                as_strided = torch.ops.aten.as_strided.default(
                    a, [1, 384, 2, 20, 12], [153600, 1, 61440, 384, 7680]
                )
                as_strided_1 = torch.ops.aten.as_strided.default(
                    as_strided,
                    [1, 384, 2, 2, 12, 12],
                    [153600, 1, 61440, 3072, 7680, 384],
                )
                clone_1 = torch.ops.aten.clone.default(
                    as_strided_1, memory_format=torch.contiguous_format
                )
                _unsafe_view_1 = torch.ops.aten._unsafe_view.default(
                    clone_1, [8, 48, 4, 144]
                )
                permute_2 = torch.ops.aten.permute.default(_unsafe_view_1, [0, 2, 3, 1])
                split_with_sizes = torch.ops.aten.split_with_sizes.default(
                    permute_2, [16, 32], -1
                )
                getitem = split_with_sizes[0]
                getitem_1 = split_with_sizes[1]
                permute_3 = torch.ops.aten.permute.default(getitem, [0, 1, 3, 2])
                expand_1 = torch.ops.aten.expand.default(permute_3, [8, 4, 16, 144])
                clone_3 = torch.ops.aten.clone.default(
                    expand_1, memory_format=torch.contiguous_format
                )
                return clone_3

            x = torch.randn(1, 384, 20, 20).to(memory_format=torch.channels_last)
            opt_fn = torch._dynamo.optimize("inductor")(fn)
            same(fn(x), opt_fn(x))
            assert metrics.generated_cpp_vec_kernel_count == 0

<<<<<<< HEAD
        def test_inplace_unsqueeze(self):
            @torch._dynamo.optimize("inductor")
            def fn(a):
                unsqueeze_ = torch.ops.aten.unsqueeze_.default(a, 0)
                return unsqueeze_

            for dynamic_shapes in [True, False]:
                args = [
                    (
                        (1, 1, 1, 12, 11, 3),
                        (396, 396, 396, 33, 3, 1),
                        torch.int64,
                        "cpu",
                    )
                ]
                args = [rand_strided(sh, st, dt, dev) for (sh, st, dt, dev) in args]
                torch._dynamo.config.dynamic_shapes = dynamic_shapes
                with torch.no_grad():
                    out = fn(*args)
                assert args[0].shape == (1, 1, 1, 1, 12, 11, 3)
                assert args[0].stride() == (396, 396, 396, 396, 33, 3, 1)
                assert out.equal(args[0])

        def test_inplace_unsqueeze2(self):
            @torch._dynamo.optimize("inductor")
            def fn(a):
                unsqueeze_ = torch.ops.aten.unsqueeze_.default(a, 0)
                res = unsqueeze_ + 1
                return res

            for dynamic_shapes in [True, False]:
                args = [
                    (
                        (1, 1, 1, 12, 11, 3),
                        (396, 396, 396, 33, 3, 1),
                        torch.int64,
                        "cpu",
                    )
                ]
                args = [rand_strided(sh, st, dt, dev) for (sh, st, dt, dev) in args]
                torch._dynamo.config.dynamic_shapes = dynamic_shapes
                with torch.no_grad():
                    out = fn(*args)
                assert args[0].shape == (1, 1, 1, 1, 12, 11, 3)
                assert args[0].stride() == (396, 396, 396, 396, 33, 3, 1)
                assert out.equal(args[0] + 1)

        def test_inplace_unsqueeze3(self):
            @torch._dynamo.optimize("inductor")
            def fn(a):
                torch.ops.aten.unsqueeze_.default(a, 0)
                return 0

            for dynamic_shapes in [True, False]:
                args = [
                    (
                        (1, 1, 1, 12, 11, 3),
                        (396, 396, 396, 33, 3, 1),
                        torch.int64,
                        "cpu",
                    )
                ]
                args = [rand_strided(sh, st, dt, dev) for (sh, st, dt, dev) in args]
                torch._dynamo.config.dynamic_shapes = dynamic_shapes
                with torch.no_grad():
                    fn(*args)
                assert args[0].shape == (1, 1, 1, 1, 12, 11, 3)
                assert args[0].stride() == (396, 396, 396, 396, 33, 3, 1)

        def test_invalid_index_of_empty_tensor(self):
            def fn(a):
                b = a[[0]]
                return b

            a = torch.tensor([])
            with self.assertRaises(RuntimeError):
                torch.compile(fn)(a)

=======
>>>>>>> e0b66ca8

if HAS_CUDA and not TEST_WITH_ASAN:
    import triton
    import triton.language as tl

    class SweepInputsCudaTest(SweepInputs2, TestCase):
        gen = InputGen(10, "cuda")

    SweepInputsCudaTest.populate()

    class CudaTests(TestCase):
        common = check_model_cuda
        device = "cuda"

        def test_simplify_dims(self):
            def fn(a):
                return (a + 1,)

            self.common(
                fn, (torch.randn(2, 3, 10, 5, 6, device="cuda")[:, :, 2::2, :, :],)
            )

        def test_sink_cat_after_pointwise(self):
            def test_kwarg(x, y):
                return torch.cat([x, y], dim=-1).view(-1).view(128).tanh()

            def test_arg(x, y):
                return torch.cat([x, y], -1).view(-1).view(128).tanh()

            trace_func = chain_passes(torch.fx.symbolic_trace, sink_cat_after_pointwise)
            inputs = [
                torch.randn(8, 8, device="cuda"),
                torch.randn(8, 8, device="cuda"),
            ]
            for f in [test_kwarg, test_arg]:
                traced = trace_func(f, inputs)
                self.assertTrue(torch.allclose(f(*inputs), traced(*inputs)))
                self.assertEqual(count_call_method(traced, "tanh"), 2)

        def test_linear_permute_fusion(self):
            class TestModule(torch.nn.Module):
                def __init__(self, k: int, n: int):
                    super().__init__()
                    self.weight = torch.nn.Parameter(torch.randn(n, k))
                    self.bias = torch.nn.Parameter(torch.randn(n))

                def forward(self, input: torch.Tensor):
                    a0 = torch.nn.functional.linear(input, self.weight, self.bias)
                    b0 = a0.permute(0, 2, 1)
                    return b0

            m, k, n = 16, 8, 4
            trace_func = chain_passes(torch.fx.symbolic_trace, linear_permute_fusion)
            module = TestModule(k, n).eval()
            input = torch.randn(6, m, k)
            traced = trace_func(module, [input])
            num_linear = count_call_function(traced, torch.nn.functional.linear)
            num_linear_transpose = count_call_function(traced, linear_transpose)
            self.assertEqual(num_linear, 0)
            self.assertEqual(num_linear_transpose, 1)

            self.assertTrue(torch.allclose(module(input), traced(input)))

        @config.patch(permute_fusion=True)
        def test_permute_fusion(self):
            class Repro(torch.nn.Module):
                def forward(self, view, reshape_2):
                    permute = view.permute(0, 2, 1)
                    view = None
                    reshape = torch.reshape(permute, (-1, 642))
                    bmm = torch.bmm(permute, reshape_2)
                    return (bmm,)

            args = [
                ((1024, 642, 160), (102720, 160, 1), torch.float32, "cuda", True),
                ((1024, 642, 20), (12840, 20, 1), torch.float32, "cuda", True),
            ]
            args = [
                rand_strided(sh, st, dt, dev).requires_grad_(rg)
                for (sh, st, dt, dev, rg) in args
            ]

            mod = Repro()
            opt_mod = torch._dynamo.optimize("inductor")(mod)

            ref = mod(*args)
            res = opt_mod(*args)
            self.assertTrue(same(ref, res))

        @config.patch({"triton.autotune_pointwise": True})
        def test_inplace_add_alpha_autotune(self):
            def fn(x, y):
                aten.add_.Tensor(x, y, alpha=0.55)
                return (x,)

            x1 = torch.zeros(2, 3, 4, 10, device="cuda")
            x2 = torch.zeros(2, 3, 4, 10, device="cuda")
            x3 = torch.zeros(2, 3, 4, 10, device="cuda")
            y = torch.randn(2, 3, 4, 10, device="cuda").to(
                memory_format=torch.channels_last
            )
            fn_fx = make_fx(fn)(x1, y)
            fn_compiled = compile_fx_inner(fn_fx, [x1, y])
            fn(x2, y)
            fn_compiled([x3, y])
            assert same(x2, x3)

        @config.patch({"triton.autotune_pointwise": True})
        def test_inplace_buffer_autotune(self):
            def foo(x, y, z):
                a = x @ y
                return a.unsqueeze(0).unsqueeze(0) + z

            x = torch.zeros(5, 5, device="cuda")
            y = torch.zeros(5, 5, device="cuda")
            z = torch.zeros(1, 1, 5, 5, device="cuda").to(
                memory_format=torch.channels_last
            )
            self.common(
                foo,
                (x, y, z),
                check_lowp=False,
            )

        def test_permute_linear_fusion(self):
            class TestModule(torch.nn.Module):
                def __init__(self, k: int, n: int):
                    super().__init__()
                    self.weight = torch.nn.Parameter(torch.randn(n, k))
                    self.bias = torch.nn.Parameter(torch.randn(n))

                def forward(self, input: torch.Tensor):
                    input1 = input.permute(0, 2, 1)
                    output = torch.nn.functional.linear(input1, self.weight, self.bias)
                    return output

            m, k, n = 16, 8, 4

            trace_func = chain_passes(torch.fx.symbolic_trace, permute_linear_fusion)
            module = TestModule(k, n).eval()
            input = torch.randn(6, k, m)
            traced = trace_func(module, [input])
            num_linear = count_call_function(traced, torch.nn.functional.linear)
            num_transpose_linear = count_call_function(traced, transpose_linear)
            self.assertEqual(num_linear, 0)
            self.assertEqual(num_transpose_linear, 1)

            self.assertTrue(torch.allclose(module(input), traced(input)))

        def test_permute_bmm_fusion(self):
            class TestModule(torch.nn.Module):
                def __init__(self, batch: int, k: int, n: int):
                    super().__init__()
                    self.other = torch.randn(batch, k, n)

                def forward(self, input: torch.Tensor):
                    input1 = input.permute(0, 2, 1)
                    output = torch.bmm(input1, self.other)
                    return output

            batch, m, k, n = 6, 16, 8, 4

            trace_func = chain_passes(torch.fx.symbolic_trace, permute_matmul_fusion)
            module = TestModule(batch, k, n).eval()
            input = torch.randn(batch, k, m)
            traced = trace_func(module, [input])
            num_bmm = count_call_function(traced, torch.bmm)
            num_transpose_matmul = count_call_function(traced, transpose_matmul)
            self.assertEqual(num_bmm, 0)
            self.assertEqual(num_transpose_matmul, 1)

            self.assertTrue(torch.allclose(module(input), traced(input)))

    copy_tests(CommonTemplate, CudaTests, "cuda")

    class CudaReproTests(TestCase):
        common = check_model_cuda

        def test_index_put_issue(self):
            def forward(
                self,
                arg76_1,
                expand_default,
                full_like_default,
                _to_copy_default_67,
                zeros,
            ):
                sum_sym_int_19 = torch.ops.aten.sum(_to_copy_default_67, [0], True)
                view_default_57 = torch.ops.aten.view.default(
                    sum_sym_int_19, [512, 768]
                )
                where_self = torch.ops.aten.where.self(
                    expand_default, view_default_57, full_like_default
                )
                clone_default_12 = torch.ops.aten.clone.default(zeros)
                index_put__default = torch.ops.aten.index_put_.default(
                    clone_default_12, [arg76_1], where_self, True
                )
                return (index_put__default,)

            inps = [
                (torch.Size([512]), torch.int64),
                (torch.Size([512, 768]), torch.bool),
                (torch.Size([512, 768]), torch.float16),
                (torch.Size([4, 512, 768]), torch.float16),
                (torch.Size([512, 768]), torch.float16),
            ]
            inps = [torch.zeros(())] + [
                torch.ones(shape, dtype=dtype, device="cuda") for (shape, dtype) in inps
            ]
            mod = make_fx(forward)(*inps)
            compiled = compile_fx_inner(mod, inps)
            compiled(inps)

        @requires_cuda()
        def test_input_channels_last(self):
            m = torch.nn.Sequential(
                torch.nn.Conv2d(3, 3, 1, 1),
                ToTuple(),
            ).cuda()
            inp = (
                torch.randn([2, 3, 16, 16]).to(memory_format=torch.channels_last).cuda()
            )

            self.common(
                m,
                (inp,),
                check_lowp=False,
            )

            @torch._dynamo.optimize()
            def foo(m, inp):
                return m(inp)

            self.assertTrue(
                foo(m, inp)[0].is_contiguous(memory_format=torch.channels_last)
            )

        # https://github.com/pytorch/torchdynamo/issues/1681#issuecomment-1283433527
        @requires_cuda()
        def test_unspec_inputs_interop(self):
            class Repro(torch.nn.Module):
                def forward(self, x, y):
                    unsqueeze = torch.ops.aten.unsqueeze.default(x, 4)
                    permute = torch.ops.aten.permute.default(unsqueeze, [0, 1, 2, 4, 3])
                    add = torch.ops.aten.add.Tensor(y, 1)
                    return [permute, add]

            inps = [
                rand_strided(
                    (12, 3, 512, 64), (64, 196608, 768, 1), torch.float32, "cuda"
                ),
                rand_strided((), (), torch.int64, "cpu"),
            ]
            mod = make_fx(Repro().to(device="cuda"))(*inps)
            compiled = compile_fx_inner(mod, inps)
            compiled(inps)

        @requires_cuda()
        def test_backward_context(self):
            def fn(x):
                return x * 3

            x = torch.randn(4, device="cuda", requires_grad=True)
            gO = torch.rand_like(x)
            opt_fn = torch.compile(fn)
            out = opt_fn(x)
            out.backward(gO)

        @config.patch(fallback_random=True)
        def test_dtype_factory_issue(self):
            def forward():
                randn = torch.ops.aten.randn.default(
                    [12, 64, 1, 64],
                    dtype=torch.float32,
                    device=torch.device(type="cuda", index=0),
                    pin_memory=False,
                )
                unsqueeze_default_2 = torch.ops.aten.unsqueeze.default(randn, -1)
                return (unsqueeze_default_2,)

            mod = make_fx(forward)()
            compiled = compile_fx_inner(mod, ())
            assert compiled([])[0].device.type == "cuda"

        @config.patch({"triton.cudagraphs": True})
        def test_expanded_inputs_cudagraphs(self):
            @torch._dynamo.optimize("inductor")
            def fn(x, y):
                return x + y

            inputs = (
                rand_strided((5, 5, 5, 5), (0, 5, 0, 1), device="cuda"),
                rand_strided((5, 5, 5, 5), (0, 5, 0, 1), device="cuda"),
            )
            self.assertTrue(same(fn(*inputs), inputs[0] + inputs[1]))

        # TODO: Abstract this out, test more extensively
        @torch._dynamo.config.patch(dynamic_shapes=True)
        def test_dynamic_shapes(self):
            torch._dynamo.reset()  # Needed since everywhere else uses "inductor"

            def f(x):
                return x.cos().view(x.shape).sin()

            cnts = torch._dynamo.testing.CompileCounterWithBackend("inductor")

            f2 = torch._dynamo.optimize(cnts)(f)

            f2(torch.randn(32))

            inp = torch.randn(16)
            real_out = f(inp)
            compiled_out = f2(inp)

            self.assertEqual(cnts.frame_count, 1)
            self.assertEqual(real_out, compiled_out)
            torch._dynamo.reset()

        @config.patch({"triton.cudagraphs": True, "size_asserts": False})
        def test_expanded_inputs_cudagraphs_no_size_asserts(self):
            @torch._dynamo.optimize("inductor")
            def fn(x, y):
                return x + y

            inputs = (
                rand_strided((5, 5, 5, 5), (0, 5, 0, 1), device="cuda"),
                rand_strided((5, 5, 5, 5), (0, 5, 0, 1), device="cuda"),
            )
            self.assertTrue(same(fn(*inputs), inputs[0] + inputs[1]))

        @config.patch(tune_layout=True)
        def test_tune_layout(self):
            class Repro(torch.nn.Module):
                def forward(self, arg1_1, unsqueeze, unsqueeze_1):
                    convolution_1 = torch.ops.aten.convolution.default(
                        unsqueeze,
                        unsqueeze_1,
                        arg1_1,
                        [1, 1],
                        [1, 0],
                        [1, 1],
                        False,
                        [0, 0],
                        1,
                    )
                    unsqueeze = unsqueeze_1 = arg1_1 = None
                    return (convolution_1,)

            args = [
                ((512,), (1,), torch.float16, "cuda"),
                ((4096, 512, 16, 1), (8192, 16, 1, 1), torch.float16, "cuda"),
                ((512, 512, 3, 1), (1536, 3, 1, 1), torch.float16, "cuda"),
            ]
            args = [rand_strided(sh, st, dt, dev) for (sh, st, dt, dev) in args]

            mod = Repro()
            opt_mod = torch._dynamo.optimize("inductor")(mod)
            ref = mod(*args)
            res = opt_mod(*args)
            self.assertTrue(same(ref, res))

        @config.patch({"triton.cudagraphs": True})
        def test_inplace_updates_cudagraphs(self):
            class Repro(torch.nn.Module):
                def __init__(self):
                    super().__init__()
                    self.weight1 = torch.nn.Parameter(
                        torch.randn(10, 20, requires_grad=True)
                    )

                def forward(self, x):
                    x = torch.matmul(x, self.weight1)
                    return x

            from copy import deepcopy

            model = Repro().cuda()
            model_ref = deepcopy(model)
            model_opt = torch._dynamo.optimize("inductor")(model)

            input = torch.randn(10, 10, device="cuda", requires_grad=True)

            for i in range(2):
                output_ref = model_ref(input)
                output_res = model_opt(input)
                output_ref.sum().backward()
                output_res.sum().backward()
                for (p_ref, p_res) in zip(
                    model_ref.parameters(), model_opt.parameters()
                ):
                    self.assertEqual(p_ref.grad, p_res.grad)
                with torch.no_grad():
                    for param in model_ref.parameters():
                        param.add_(1.0)
                    for param in model_opt.parameters():
                        param.add_(1.0)

        # https://github.com/pytorch/torchdynamo/issues/1850
        def test_inductor_output_aliases_intermediate(self):
            def foo(x):
                out = x + x
                return out.t()

            foo_opt = torch._dynamo.optimize("inductor")(foo)

            inpt = torch.randn(10, 10, device="cuda", requires_grad=True)
            # TODO: this is broken, fix later
            # out = foo_opt(inpt)
            # out.add_(2)

            out_ref = foo(inpt)
            out_ref.add_(2)
            # self.assertEqual(out_ref, out)

        def test_accuracy_issue1(self):
            class Repro(torch.nn.Module):
                def __init__(self):
                    super().__init__()
                    self.linear = torch.nn.Linear(
                        in_features=768, out_features=2, bias=True
                    )

                def forward(self, start_positions: torch.Tensor, x: torch.Tensor):
                    linear = self.linear(x)
                    split = linear.split(1, dim=-1)
                    getitem = split[0]
                    squeeze = getitem.squeeze(-1)
                    clamp = start_positions.clamp(0, 128)
                    cross_entropy = torch.nn.functional.cross_entropy(
                        squeeze, clamp, None, None, 128, None, "mean", 0.0
                    )
                    return cross_entropy

            mod = Repro().cuda()
            opt_mod = torch._dynamo.optimize("inductor")(mod)
            mod.eval()
            opt_mod.eval()

            args = [
                ((1,), (1,), torch.int64, "cuda", False),
                ((1, 128, 768), (98304, 768, 1), torch.float32, "cuda", True),
            ]
            args = [
                rand_strided(sh, st, dt, dev).requires_grad_(rg)
                for (sh, st, dt, dev, rg) in args
            ]
            with torch.cuda.amp.autocast(enabled=False):
                assert same_two_models(mod, opt_mod, args), "Dynamo failed"

        def test_autotune_inplace_kernel(self):
            """
            This UT tests autotune on an inplace kernel. The autotune should not contaminate
            the input buffers when tuning with multiple configs. For more details, refer to
            https://github.com/openai/triton/issues/781
            https://github.com/pytorch/torchdynamo/issues/1670
            """
            from torch._C import _cuda_getCurrentRawStream as get_cuda_stream
            from torch._inductor.triton_ops.autotune import CachingAutotuner, grid
            from torch._inductor.utils import instance_descriptor

            def autotune(configs, meta):
                def decorator(fn):
                    return CachingAutotuner(
                        # force autotune by setting save_cache_hook to False
                        fn,
                        meta=meta,
                        configs=configs,
                        save_cache_hook=False,
                        mutated_arg_names=["in_out_ptr0"],
                    )

                return decorator

            @autotune(
                configs=[
                    triton.Config({"XBLOCK": 1}),
                    triton.Config({"XBLOCK": 2}),
                ],
                meta={
                    "signature": {0: "*fp32", 1: "*fp32", 2: "i32"},
                    "device": 0,
                    "configs": [
                        instance_descriptor(divisible_by_16=(0, 1), equal_to_1=())
                    ],
                    "constants": {},
                },
            )
            @triton.jit
            def kernel(in_out_ptr0, in_ptr0, xnumel, XBLOCK: tl.constexpr):
                pid = tl.program_id(0)
                block_start = pid * XBLOCK
                offsets = block_start + tl.arange(0, XBLOCK)
                mask = offsets < xnumel
                x = tl.load(in_out_ptr0 + offsets, mask=mask)
                y = tl.load(in_ptr0 + offsets, mask=mask)
                output = x + y
                tl.store(in_out_ptr0 + offsets, output, mask=mask)

            xnumel = 384
            in0 = rand_strided((xnumel,), (1,), device="cuda", dtype=torch.float32)
            inout1 = rand_strided((xnumel,), (1,), device="cuda", dtype=torch.float32)
            inout2 = inout1.clone()

            stream0 = get_cuda_stream(0)
            kernel.run(inout1, in0, xnumel, grid=grid(xnumel), stream=stream0)
            kernel.run(inout2, in0, xnumel, grid=grid(xnumel), stream=stream0)

            assert same(
                inout1, inout2, tol=0.001, equal_nan=True
            ), "failed autotune with inplace kernel"

        @requires_cuda()
        def test_sort_stride_issue(self):
            # This minified testcase comes from detectron2_maskrcnn_r_50_fpn
            # There was a false error from our size_assert code
            @torch._dynamo.optimize(nopython=True)
            def forward(pred_objectness_logits_3_: torch.Tensor):
                sort_3 = pred_objectness_logits_3_.sort(descending=True, dim=1)
                getitem_12 = sort_3[0]
                return getitem_12

            args = [((1, 100), (0, 1), torch.float16, "cuda", False)]
            args = [
                rand_strided(sh, st, dt, dev).requires_grad_(rg)
                for (sh, st, dt, dev, rg) in args
            ]
            result = forward(*args)
            assert same(result, torch.sort(args[0], descending=True, dim=1)[0])

        @requires_cuda()
        def test_scalar_triton_index(self):
            # The indirect indexing via a scalar like below used to lead to
            # bad triton code that made triton segfault when compiling.
            # See https://github.com/pytorch/torchdynamo/issues/1515
            def fn(a):
                zero = torch.zeros((16,), device=a.device, dtype=torch.int64)
                return (a[zero],)

            a = torch.randn((8,), dtype=torch.float32, device="cuda")

            fn_optimized = torch._dynamo.optimize("inductor")(fn)
            assert same(fn(a), fn_optimized(a))

        @requires_cuda()
        def test_indirect_indexing_dense_mask(self):
            def fn(x, y):
                ne = torch.ops.aten.ne.Scalar(x, 1)
                sum_1 = torch.ops.aten.sum.dim_IntList(ne, [1])
                sub = torch.ops.aten.sub.Tensor(sum_1, 1)
                unsqueeze = torch.ops.aten.unsqueeze.default(sub, -1)
                gather = torch.ops.aten.gather.default(x, 1, unsqueeze)
                squeeze = torch.ops.aten.squeeze.default(gather)
                out = torch.ops.aten.multiply(y, squeeze)
                return (out,)

            a = torch.zeros((1, 128), dtype=torch.int64, device="cuda")
            b = torch.zeros((1, 128), dtype=torch.int64, device="cuda")

            fn_optimized = torch._dynamo.optimize("inductor")(fn)
            assert same(fn(a, b), fn_optimized(a, b))

    class TritonCodeGenTests(TestCase):
        from torch._inductor.triton_ops.autotune import CachingAutotuner

        class NoOpCompilerBackend:
            def __init__(self):
                self.example_args = None
                self.model = None

            def noop_backend(
                self,
                model_: torch.fx.GraphModule,
                example_inputs_: typing.List[torch.Tensor],
            ):
                """
                The Noop backend does not compile the fx graph it is given.
                Instead, it transforms the fx graph so that its functions are
                aten operations. It then saves this graph.
                """
                from torch._functorch.aot_autograd import Interpreter
                from torch._inductor.decomposition import select_decomp_table
                from torch._subclasses import FakeTensorMode

                fake_mode = FakeTensorMode()

                def interpret(*args, **kwargs):
                    return Interpreter(model_).run(*args[0:], **kwargs)

                fake_flat_tensor_args = [
                    fake_mode.from_tensor(x) for x in example_inputs_
                ]
                fw_module = make_fx(interpret, select_decomp_table())(
                    *fake_flat_tensor_args
                )
                self.model = fw_module
                self.example_args = fake_flat_tensor_args
                return lambda x: example_inputs_

        def get_kernels(self, fn, args) -> typing.List[CachingAutotuner]:
            from torch._inductor.debug import DebugContext
            from torch._inductor.graph import GraphLowering
            from torch._inductor.virtualized import V

            cxt = TritonCodeGenTests.NoOpCompilerBackend()
            torch._dynamo.optimize(backend=cxt.noop_backend)(fn)(*args)
            graph = GraphLowering(cxt.model)
            graph.num_static_inputs = 0
            kernels = []
            with V.set_graph_handler(graph), V.set_debug_handler(DebugContext()):
                graph.run(*(cxt.example_args))
                mod = graph.compile_to_module()

                for val in mod.__dict__.values():
                    if isinstance(
                        val, torch._inductor.triton_ops.autotune.CachingAutotuner
                    ):
                        kernels.append(val)

            return kernels

        def test_divisibile_by_16_covers_numel_args(self):
            torch._dynamo.reset()

            def fn(a: torch.Tensor) -> torch.Tensor:
                return torch.sum(a)

            kernels = self.get_kernels(fn, [torch.randn([256, 256], device="cuda")])
            self.assertTrue(len(kernels) == 2, "SUM should result in two kernels")

            # kernel0 reduces from 256 to (xnumel=8, rnumel=8192), which means it reduces 256 by 256 into an array of
            # size 8 by accumulating 8192 elements at once note that rnumel is equal to 512 * 16, so rnumel which is
            # at slot 3 should be in the divisible by 16 descriptor
            arguments_that_are_divisible_by_16_in_kernel0 = (
                kernels[0].meta["configs"][0].divisible_by_16
            )
            self.assertEqual(arguments_that_are_divisible_by_16_in_kernel0, (0, 1, 3))

            # kernel1 reduces from 8 elements to a single scalar.
            arguments_that_are_divisible_by_16_in_kernel1 = (
                kernels[1].meta["configs"][0].divisible_by_16
            )
            self.assertEqual(arguments_that_are_divisible_by_16_in_kernel1, (0, 1))
            torch._dynamo.reset()

        def test_optimize_indexing_dtype(self):
            def fn(x: torch.Tensor) -> torch.Tensor:
                return aten.upsample_bilinear2d.vec(x, None, True, [2.0, 2.0])

            fn_opt = torch._dynamo.optimize("inductor")(fn)
            inps = [torch.randn(2, 4, 16, 16).cuda()]
            code = run_and_get_triton_code(fn_opt, *inps)
            self.assertTrue("to(tl.int32)" in code)
            self.assertFalse("to(tl.int64)" in code)

            self.assertEqual(fn_opt(*inps), fn(*inps))

        def test_not_materialize_pointwise_reduction(self):
            def fn(a, b):
                return (a - b).sum(dim=-1).amax(dim=-1)

            N = 16
            K = 7
            fn_opt = torch._dynamo.optimize("inductor")(fn)
            inps = [
                torch.randn(N, 1, K, device="cuda"),
                torch.randn(1, N, K, device="cuda"),
            ]
            code = run_and_get_triton_code(fn_opt, *inps)
            self.assertEqual(code.count("tl.store"), 1)
            self.assertTrue("out_ptr1" in code)
            self.assertFalse("out_ptr0" in code)
            self.assertEqual(fn_opt(*inps), fn(*inps))

        def test_cant_optimize_compute(self):
            def ones():
                return torch.ones([4], device="cuda")

            def suffix(inp):
                return (inp.to(torch.int64) + 1).to(torch.float64)

            ten = torch.rand([4], device="cuda")

            for foo in (
                lambda x: x + 2147483657,
                lambda x: torch.where(x < 0, ones(), ones() - 2) * (-(2 ** (40))),
                lambda x: x + ten,
                lambda x: x + ten.sum(),
            ):

                def fn():
                    return suffix(foo(ones()))

                fn_opt = torch._dynamo.optimize("inductor")(fn)
                code = run_and_get_triton_code(fn_opt)

                # this cannot be optimized away, value too large
                self.assertTrue("to(tl.int64)" in code)
                self.assertEqual(fn_opt(), fn())

        def test_optimize_compute(self):
            def ones():
                return torch.ones([4], device="cuda")

            def suffix(inp):
                return (inp.to(torch.int64) + 1).to(torch.float64)

            for foo in (
                lambda x: x + 500,
                lambda x: torch.where(x < 0, ones(), ones() - 2) * (-(2 ** (20))),
                lambda x: x / 30,
            ):

                def fn():
                    return suffix(foo(ones()))

                fn_opt = torch._dynamo.optimize("inductor")(fn)
                code = run_and_get_triton_code(fn_opt)

                # this can be optimized away, value too large
                self.assertTrue("to(tl.int64)" not in code)
                self.assertTrue("to(tl.int32)" in code)

                self.assertEqual(fn_opt(), fn())

        def test_split_op_with_sym(self):
            for dynamic_shapes in [True, False]:
                torch._dynamo.config.dynamic_shapes = dynamic_shapes

                def fn(x: torch.Tensor) -> torch.Tensor:
                    # split(tensor, sympy.Integer), split(tensor, sympy.Expr)
                    return torch.split(x, x.shape[0]), torch.split(x, x.shape[0] // 2)

                fn_opt = torch._dynamo.optimize("inductor", dynamic=dynamic_shapes)(fn)
                inps = torch.randn([5, 5])
                fn_opt(inps)


class ExprPrinterTests(TestCase):
    def test_print_pow(self):
        s1 = sympy.Symbol("foo", integer=True)
        s2 = sympy.Symbol("bar", integer=True)
        s3 = sympy.Symbol("baz", integer=True)

        cases = (
            # expr, result
            # Test exprs.
            (
                s1 / (2 * s1 - 1) - 1 / (2 * s1 - 1),
                "((-1)*(1/(((-1) + (2*foo))))) + (foo*(1/(((-1) + (2*foo)))))",
            ),
            (s1 / (s2 - s3), "foo*(1/((bar + ((-1)*baz))))"),
            # Test Pow directly.
            (sympy.Pow(s1 + s2, 0), "1"),  # note: simplified before _print_Pow
            (sympy.Pow(s1 + s2, -3), "1/((bar + foo)*(bar + foo)*(bar + foo))"),
            (sympy.Pow(s1 + s2, 2), "(bar + foo)*(bar + foo)"),
        )

        for expr, result in cases:
            self.assertEqual(cexpr(expr), result)
            self.assertEqual(texpr(expr), result)

    def test_print_floor(self):
        s1 = sympy.Symbol("s1", integer=False)
        expr = sympy.floor(s1)
        self.assertEqual(texpr(expr), "tl.libdevice.floor(s1)")
        self.assertEqual(pexpr(expr), "math.floor(s1)")


if HAS_CUDA and not TEST_WITH_ASAN:

    class RNNTest(TestCase):
        class Model(torch.nn.Module):
            def __init__(self):
                super().__init__()
                self.gru = torch.nn.GRU(16, 16, batch_first=True)

            def forward(self, x):
                return self.gru(x)

        def test_rnn_compile_safe(self):
            device = torch.device("cuda")
            model = RNNTest.Model().to(device)
            model = torch._dynamo.optimize("inductor")(model)
            x = torch.rand(1024, 20, 16).to(device)
            model(x)


if __name__ == "__main__":
    from torch._dynamo.test_case import run_tests

    if (HAS_CPU or HAS_CUDA) and not TEST_WITH_ROCM:
        run_tests(needs="filelock")<|MERGE_RESOLUTION|>--- conflicted
+++ resolved
@@ -6472,76 +6472,6 @@
             same(fn(x), opt_fn(x))
             assert metrics.generated_cpp_vec_kernel_count == 0
 
-<<<<<<< HEAD
-        def test_inplace_unsqueeze(self):
-            @torch._dynamo.optimize("inductor")
-            def fn(a):
-                unsqueeze_ = torch.ops.aten.unsqueeze_.default(a, 0)
-                return unsqueeze_
-
-            for dynamic_shapes in [True, False]:
-                args = [
-                    (
-                        (1, 1, 1, 12, 11, 3),
-                        (396, 396, 396, 33, 3, 1),
-                        torch.int64,
-                        "cpu",
-                    )
-                ]
-                args = [rand_strided(sh, st, dt, dev) for (sh, st, dt, dev) in args]
-                torch._dynamo.config.dynamic_shapes = dynamic_shapes
-                with torch.no_grad():
-                    out = fn(*args)
-                assert args[0].shape == (1, 1, 1, 1, 12, 11, 3)
-                assert args[0].stride() == (396, 396, 396, 396, 33, 3, 1)
-                assert out.equal(args[0])
-
-        def test_inplace_unsqueeze2(self):
-            @torch._dynamo.optimize("inductor")
-            def fn(a):
-                unsqueeze_ = torch.ops.aten.unsqueeze_.default(a, 0)
-                res = unsqueeze_ + 1
-                return res
-
-            for dynamic_shapes in [True, False]:
-                args = [
-                    (
-                        (1, 1, 1, 12, 11, 3),
-                        (396, 396, 396, 33, 3, 1),
-                        torch.int64,
-                        "cpu",
-                    )
-                ]
-                args = [rand_strided(sh, st, dt, dev) for (sh, st, dt, dev) in args]
-                torch._dynamo.config.dynamic_shapes = dynamic_shapes
-                with torch.no_grad():
-                    out = fn(*args)
-                assert args[0].shape == (1, 1, 1, 1, 12, 11, 3)
-                assert args[0].stride() == (396, 396, 396, 396, 33, 3, 1)
-                assert out.equal(args[0] + 1)
-
-        def test_inplace_unsqueeze3(self):
-            @torch._dynamo.optimize("inductor")
-            def fn(a):
-                torch.ops.aten.unsqueeze_.default(a, 0)
-                return 0
-
-            for dynamic_shapes in [True, False]:
-                args = [
-                    (
-                        (1, 1, 1, 12, 11, 3),
-                        (396, 396, 396, 33, 3, 1),
-                        torch.int64,
-                        "cpu",
-                    )
-                ]
-                args = [rand_strided(sh, st, dt, dev) for (sh, st, dt, dev) in args]
-                torch._dynamo.config.dynamic_shapes = dynamic_shapes
-                with torch.no_grad():
-                    fn(*args)
-                assert args[0].shape == (1, 1, 1, 1, 12, 11, 3)
-                assert args[0].stride() == (396, 396, 396, 396, 33, 3, 1)
-
         def test_invalid_index_of_empty_tensor(self):
             def fn(a):
                 b = a[[0]]
@@ -6551,8 +6481,6 @@
             with self.assertRaises(RuntimeError):
                 torch.compile(fn)(a)
 
-=======
->>>>>>> e0b66ca8
 
 if HAS_CUDA and not TEST_WITH_ASAN:
     import triton
