--- conflicted
+++ resolved
@@ -19,12 +19,8 @@
 
 from .. import config, variables
 from ..allowed_functions import torch_get_name
-<<<<<<< HEAD
 from ..exc import unimplemented, Unsupported, UserError, UserErrorType
-=======
-from ..exc import ArgsMismatchError, unimplemented, UserError, UserErrorType
 from ..guards import GuardBuilder
->>>>>>> f7e17b89
 from ..source import GeneratorStateSource, GetItemSource, NNModuleSource
 from ..utils import (
     check_constant_args,
@@ -1006,6 +1002,7 @@
             # explosion problem.
 
             graph_checkpoint, checkpoint = tx.output.graph, tx.copy_graphstate()
+            prev_side_effects = tx.output.side_effects.clone()
 
             def speculate_branch(branch):
                 # NB: 0 is predicate
@@ -1032,7 +1029,10 @@
             true_nn_modules = state_after_true_branch.output.nn_modules
             true_cmp = get_comparable_state(state_after_true_branch)
 
-            assert tx.output.side_effects == true_cmp.output.side_effects
+            if prev_side_effects != true_cmp.output.side_effects:
+                unimplemented(
+                    "True branch in cond has side effects, which is not allowed in export"
+                )
 
             (false_r, false_graph, false_lifted_freevars) = speculate_branch(False)
 
@@ -1041,7 +1041,10 @@
             false_nn_modules = state_after_false_branch.output.nn_modules
             false_cmp = get_comparable_state(state_after_false_branch)
 
-            assert tx.output.side_effects == false_cmp.output.side_effects
+            if prev_side_effects != true_cmp.output.side_effects:
+                unimplemented(
+                    "False branch in cond has side effects, which is not allowed in export"
+                )
 
             true_tracked_fakes = true_cmp.output.tracked_fakes
             false_tracked_fakes = false_cmp.output.tracked_fakes
@@ -1123,6 +1126,7 @@
                 )
 
             checkpoint = tx.copy_graphstate()
+            prev_side_effects = tx.output.side_effects.clone()
             # To get the example output from map() we will need to prodive at least one sample to
             # the loop body. In our case we will always use xs[0], and our map() won't support zero
             # sized tensor during tracing.
@@ -1149,7 +1153,10 @@
             body_nn_modules = state_after_body.output.nn_modules
             body_cmp = get_comparable_state(state_after_body)
 
-            assert tx.output.side_effects == body_cmp.output.side_effects
+            if prev_side_effects != body_cmp.output.side_effects:
+                unimplemented(
+                    "Body of map operator has side effects, which is not supported in export"
+                )
 
             # We don't support side effects inside a map loop body for simplicity.
             parent_cmp = get_comparable_state(checkpoint)
