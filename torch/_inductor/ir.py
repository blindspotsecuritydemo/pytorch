--- conflicted
+++ resolved
@@ -2296,14 +2296,8 @@
                       value and try to do global graph-level layout optimization.
                       This is also something just begging to be autotuned.
         """
-<<<<<<< HEAD
-        # TODO: Hackery here; fix this
         if isinstance(self.layout, FlexibleLayout) and self.layout.has_std_size:
-            _, (index_vars, reduction_vars), _ = dependencies.index_vars_squeeze(
-=======
-        if isinstance(self.layout, FlexibleLayout):
             (index_vars, reduction_vars), _ = dependencies.index_vars_squeeze(
->>>>>>> 4a487b21
                 self.data.get_size(), self.data.get_reduction_size()
             )
             reads = self.get_read_writes().reads
@@ -3362,7 +3356,6 @@
                     for i in range(len(output))
                 )
             elif isinstance(output, torch.Tensor):
-<<<<<<< HEAD
                 if output.is_nested:
                     full_nested_size = output.size()
                     output = torch.ops.aten._nested_view_as_jagged(output)
@@ -3375,7 +3368,7 @@
                             full_nested_size=convert_shape_to_inductor(full_nested_size)
                         ),
                         packed,
-                        index,
+                        indices,
                     )
                 else:
                     return MultiOutput(
@@ -3386,20 +3379,8 @@
                             convert_shape_to_inductor(output.stride()),
                         ),
                         packed,
-                        index,
+                        indices,
                     )
-=======
-                return MultiOutput(
-                    FixedLayout(
-                        output.device,
-                        output.dtype,
-                        convert_shape_to_inductor(output.size()),
-                        convert_shape_to_inductor(output.stride()),
-                    ),
-                    packed,
-                    indices,
-                )
->>>>>>> 4a487b21
             elif isinstance(output, int):
                 return output
             else:
@@ -4081,7 +4062,9 @@
         ):
             return self.data.get_name()
         assert isinstance(self.data, (Pointwise, Reduction)), type(self.data)
-<<<<<<< HEAD
+        origin_node = self.data.get_origin_node()
+        traceback = self.data.get_traceback()
+
         full_nested_size = getattr(self.data, "full_nested_size", None)
         if full_nested_size is not None:
             layout = FixedLayout(
@@ -4091,17 +4074,12 @@
                 full_nested_size=full_nested_size,
             )
         else:
-=======
-        origin_node = self.data.get_origin_node()
-        traceback = self.data.get_traceback()
-        self.data = ComputedBuffer(
-            name=None,
->>>>>>> 4a487b21
             layout=FlexibleLayout(
                 device=self.data.get_device(),
                 dtype=self.data.get_dtype(),
                 size=self.data.get_size(),
             )
+
         self.data = ComputedBuffer(
             name=None,
             layout=layout,
