--- conflicted
+++ resolved
@@ -12,14 +12,9 @@
 This is a list of current assumptions for use with
 this feature.
 
-- Inference only execution
-
-After `torch.jit.freeze` and inlining/constant propagation is run on the model:
-
-- No control flow
-- No submodule invocations
-- No references to `self`
-- Inlined weights (i.e. no calls to `GetAttr`)
+- Inference only execution, CPU only
+- Static input dtypes
+- Static input shapes (the runtime supports dynamic shapes, but excessive dynamic shapes may degrade performance)
 
 ## Threading model
 Static runtime supports two execution modes.
@@ -61,9 +56,6 @@
   pool.push(runtime);
 ```
 
-<<<<<<< HEAD
-## Planned features
-=======
 **In both modes, `StaticRuntime` may not be used after its associated `StaticModule` is destructed!**
 
 ## Memory Planning
@@ -242,10 +234,7 @@
 `ProcessedNode` is our abstraction for a single op. Each `ProcessedNode` stores an unowned reference to `StaticRuntime`'s
 `IValue` array. It knows how to map input/output indices to indices in this array (so `processed_node->output(i)` returns
 a reference to `ivalue_array[some_set_of_indices[i]]`)
->>>>>>> b34b192d
-
-- Memory planning
-- Operator dispatch inlining
-- Operator subsitution
-- Weight layout transformations (pre-packing)
-- Lowering to `torch.jit.tensorexpr`+
+Each `ProcessedNode` stores a `ProcessedFunction`, which represents the actual op to execute. `ProcessedFunction`s are initialized
+upon `StaticModule` construction according to the out variant/native/JIT fallback lookup rules described in "Registering Ops".
+**Note that all `ProcessedFunction`s are shared amongst all runtime instances**, so all `ProcessedFunction`s must be thread-safe.