--- conflicted
+++ resolved
@@ -221,22 +221,7 @@
     aligned_prefix.append(fn_def)
     return aligned_prefix + aligned_suffix
 
-<<<<<<< HEAD
-=======
-def _replace_events_and_streams(sourcelines):
-    """
-    This helper function searches for ``torch.cuda.Stream`` and ``torch.cuda.Event``
-    and replaces it with the custom classes ``torch.classes.cuda.Stream`` and
-    ``torch.classes.cuda.Event`` respectively. This is done because CUDA streams and events
-    are implemented as custom classes in JIT.
-    """
-    for i in range(len(sourcelines)):
-        sourcelines[i] = sourcelines[i].replace("torch.cuda.Stream", "torch.classes.cuda.Stream")
-        sourcelines[i] = sourcelines[i].replace("torch.cuda.Event", "torch.classes.cuda.Event")
-
-    return sourcelines
-
->>>>>>> 360723b2
+
 def get_jit_def(fn, def_name, self_name=None, is_classmethod=False):
     """
     Build a JIT AST (TreeView) from the given function.
@@ -253,7 +238,6 @@
         self_name: If this function is a method, what the type name of `self` is.
     """
     sourcelines, file_lineno, filename = get_source_lines_and_file(fn, torch._C.ErrorReport.call_stack())
-    sourcelines = _replace_events_and_streams(sourcelines)
     sourcelines = normalize_source_lines(sourcelines)
     source = ''.join(sourcelines)
     dedent_src = dedent(source)
@@ -393,7 +377,6 @@
     # Get method defaults. Property defaults do not need to be considered
     # because setters cannot be invoked without a value.
     defaults = {method_name: get_default_args(method_impl) for method_name, method_impl in methods}
-
     return defaults
 
 
@@ -405,7 +388,6 @@
         end = start + len(pretty_node_names[ast.With])
         op_vars = item.optional_vars
         r = ctx.make_range(lineno, start, end)
-
         return WithItem(r, build_expr(ctx, item.context_expr), build_expr(ctx, op_vars) if op_vars else None)
 
 
